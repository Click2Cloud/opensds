// Copyright (c) 2017 Huawei Technologies Co., Ltd. All Rights Reserved.
//
//    Licensed under the Apache License, Version 2.0 (the "License"); you may
//    not use this file except in compliance with the License. You may obtain
//    a copy of the License at
//
//         http://www.apache.org/licenses/LICENSE-2.0
//
//    Unless required by applicable law or agreed to in writing, software
//    distributed under the License is distributed on an "AS IS" BASIS, WITHOUT
//    WARRANTIES OR CONDITIONS OF ANY KIND, either express or implied. See the
//    License for the specific language governing permissions and limitations
//    under the License.

package dorado

import (
	"crypto/tls"
	"encoding/json"
	"errors"
	"fmt"
	"net/http"
	"strings"

	"github.com/astaxie/beego/httplib"
	log "github.com/golang/glog"
	pb "github.com/opensds/opensds/pkg/dock/proto"
)

<<<<<<< HEAD
=======
const (
	ThickLuntype         = 0
	ThinLuntype          = 1
	MaxNameLength        = 31
	MaxDescriptionLength = 255
	PortNumPerContr      = 2
	PwdExpired           = 3
	PwdReset             = 4
)
const (
	ErrorConnectToServer      = -403
	ErrorUnauthorizedToServer = -401
)

const (
	MappingViewPrefix = "OpenSDS_MappingView_"
	LunGroupPrefix    = "OpenSDS_LunGroup_"
	HostGroupPrefix   = "OpenSDS_HostGroup_"
)

>>>>>>> 8e88371f
type ArrayInnerError struct {
	Data interface{} `json:"data"`
	Err  Error       `json:"error"`
}

func (e *ArrayInnerError) Error() string {
	return fmt.Sprintf("Array internal error, error code:%d, description:%s",
		e.Err.Code, e.Err.Description)
}

type HttpError struct {
	code int
}

func (e *HttpError) Error() string {
	return fmt.Sprintf("Http error, error code:%v", e.code)
}

type DoradoClient struct {
	user       string
	passwd     string
	endpoints  []string
	urlPrefix  string
	deviceId   string
	iBaseToken string
	cookie     string
	insecure   bool
}

func NewClient(opt *AuthOptions) (*DoradoClient, error) {
	endpoints := strings.Split(opt.Endpoints, ",")
	c := &DoradoClient{
		user:      opt.Username,
		passwd:    opt.Password,
		endpoints: endpoints,
		insecure:  opt.Insecure,
	}
	err := c.login()
	return c, err
}

func (c *DoradoClient) Destroy() error {
	return c.logout()
}

func (c *DoradoClient) doRequest(method, url string, in interface{}) ([]byte, http.Header, error) {
	req := httplib.NewBeegoRequest(url, method)
	req.SetTLSClientConfig(&tls.Config{
		InsecureSkipVerify: c.insecure,
	})
	req.Header("Connection", "keep-alive")
	req.Header("Content-Type", "application/json;charset=utf-8")
	req.Header("iBaseToken", c.iBaseToken)
	req.Header("Cookie", c.cookie)

	if in != nil {
		body, _ := json.Marshal(in)
		req.Body(body)
	}

	resp, err := req.Response()
	if err != nil {
		log.Errorf("Do http request failed, method: %s\n url: %s\n error: %v", method, url, err)
		return nil, nil, err
	}

	b, err := req.Bytes()
	if err != nil {
		log.Errorf("Get byte[] from response failed, method: %s\n url: %s\n error: %v", method, url, err)
		return nil, nil, err
	}

	inErr := &ArrayInnerError{}
	json.Unmarshal(b, inErr)
	if inErr.Err.Code != 0 {
		log.Errorf("Get error info from response failed, method: %s\n url: %s\n error: %v", method, url, inErr)
		return nil, nil, inErr
	}
	return b, resp.Header, nil
}

func (c *DoradoClient) request(method, url string, in, out interface{}) error {
	var b []byte
	var err error
	for i := 0; i < 2; i++ {
		b, _, err = c.doRequest(method, c.urlPrefix+url, in)
		if err == nil {
			break
		}
		if inErr, ok := err.(*ArrayInnerError); ok {
			errCode := inErr.Err.Code
			if errCode == ErrorConnectToServer || errCode == ErrorUnauthorizedToServer {
				log.Error("Can't open the recent url, relogin...")
				if err = c.login(); err == nil {
					log.Info("Relogin success")
					continue
				}
			}
			err = inErr
		}
		log.Errorf("Request %d times error:%v", i+1, err)
		return err
	}

	if out != nil {
		json.Unmarshal(b, out)
	}
	return nil
}

func (c *DoradoClient) login() error {
	data := map[string]string{
		"username": c.user,
		"password": c.passwd,
		"scope":    "0",
	}
	c.deviceId = ""
	for _, ep := range c.endpoints {
		url := ep + "/xxxxx/sessions"
		auth := &AuthResp{}
		b, header, err := c.doRequest("POST", url, data)
		if err != nil {
			log.Error("Login failed,", err)
			continue
		}
		json.Unmarshal(b, auth)
		c.iBaseToken = auth.Data.IBaseToken
		if auth.Data.AccountState == PwdReset || auth.Data.AccountState == PwdExpired {
			msg := "Password has expired or must be reset,please change the password."
			log.Error(msg)
			c.logout()
			return errors.New(msg)
		}
		if auth.Data.DeviceId == "" {
			continue
		}
		c.deviceId = auth.Data.DeviceId
		c.urlPrefix = ep + "/" + auth.Data.DeviceId
		// Get the first controller that can be connected, then break

		c.cookie = header.Get("set-cookie")
		break
	}

	if c.deviceId == "" {
		msg := "Failed to login with all rest URLs"
		log.Error(msg)
		return errors.New(msg)
	}
	return nil
}

func (c *DoradoClient) logout() error {
	if c.urlPrefix == "" {
		return nil
	}
	return c.request("DELETE", "/sessions", nil, nil)
}

func (c *DoradoClient) CreateVolume(name string, size int64, desc string) (*Lun, error) {
	data := map[string]interface{}{
		"NAME":        name,
		"CAPACITY":    Gb2Sector(size),
		"DESCRIPTION": desc,
		"ALLOCTYPE":   1,
		"PARENTID":    "0",
		"WRITEPOLICY": 1,
	}
	lun := &LunResp{}
	err := c.request("POST", "/lun", data, lun)
	return &lun.Data, err
}

func (c *DoradoClient) GetVolume(id string) (*Lun, error) {
	lun := &LunResp{}
	err := c.request("GET", "/lun/"+id, nil, lun)
	if err != nil {
		return nil, err
	}
	return &lun.Data, err
}

func (c *DoradoClient) GetVolumeByName(name string) (*Lun, error) {
	lun := &LunResp{}
	err := c.request("GET", "/lun?filter=NAME::"+name, nil, lun)
	if err != nil {
		return nil, err
	}
	return &lun.Data, err
}

func (c *DoradoClient) DeleteVolume(id string) error {
	err := c.request("DELETE", "/lun/"+id, nil, nil)
	return err
}

// ExtendVolume ...
func (c *DoradoClient) ExtendVolume(size int64, id string) error {
	data := map[string]interface{}{
		"CAPACITY": Gb2Sector(size),
		"ID":       id,
	}

	err := c.request("PUT", "/lun/expand", data, nil)
	return err
}

<<<<<<< HEAD
func (c *DoradoClient) CheckLunExist(id, wwn string) bool {
	lun := &LunResp{}
	err := c.request("GET", "/lun/"+id, nil, lun)
	if err != nil {
		return false
	}
	if wwn != "" && lun.Data.Wwn != wwn {
		log.Infof("LUN Id %s with WWN %s does not on the array.", id, wwn)
		return false
	}
	return true
}

func (c *DoradoClient) CreateSnapshot(volId, name, desc string) (*Snapshot, error) {
=======
func (c *DoradoClient) CreateSnapshot(lunId, name, desc string) (*Snapshot, error) {
>>>>>>> 8e88371f
	data := map[string]interface{}{
		"PARENTTYPE":  11,
		"PARENTID":    lunId,
		"NAME":        name,
		"DESCRIPTION": desc,
	}
	snap := &SnapshotResp{}
	err := c.request("POST", "/snapshot", data, snap)
	return &snap.Data, err
}

func (c *DoradoClient) GetSnapshot(id string) (*Snapshot, error) {
	snap := &SnapshotResp{}
	err := c.request("GET", "/snapshot/"+id, nil, snap)
	return &snap.Data, err
}

func (c *DoradoClient) GetSnapshotByName(name string) (*Snapshot, error) {
	snap := &SnapshotResp{}
	err := c.request("GET", "/snapshot?filter=NAME::"+name, nil, snap)
	return &snap.Data, err
}

func (c *DoradoClient) DeleteSnapshot(id string) error {
	return c.request("DELETE", "/snapshot/"+id, nil, nil)
}

func (c *DoradoClient) ListStoragePools() ([]StoragePool, error) {
	pools := &StoragePoolsResp{}
	err := c.request("GET", "/storagepool?range=[0-100]", nil, pools)
	return pools.Data, err
}

func (c *DoradoClient) ListAllStoragePools() ([]StoragePool, error) {
	pools := &StoragePoolsResp{}
	err := c.request("GET", "/storagepool", nil, pools)
	return pools.Data, err
}

func (c *DoradoClient) GetPoolIdByName(poolName string) (string, error) {
	pools, err := c.ListAllStoragePools()
	if err != nil {
		return "", err
	}
	for _, p := range pools {
		if p.Name == poolName {
			return p.Id, nil
		}
	}
	return "", fmt.Errorf("not found specified pool '%s'", poolName)
}

func (c *DoradoClient) AddHostWithCheck(hostInfo *pb.HostInfo) (string, error) {
	hostName := EncodeHostName(hostInfo.Host)

	hostId, _ := c.GetHostIdByName(hostInfo.Host)
	if hostId != "" {
		return hostId, nil
	}

	reqBody := map[string]interface{}{
		"NAME":            hostName,
		"OPERATIONSYSTEM": 0, /*linux*/
		"IP":              hostInfo.Ip,
	}
	hostResp := &HostResp{}
	if err := c.request("POST", "/host", reqBody, hostResp); err != nil {
		log.Errorf("Create host failed, host name: %s, error: %v", hostName, err)
		return "", err
	}

	if hostResp.Data.Id != "" {
		return hostResp.Data.Id, nil
	}

	log.Errorf("Create host failed by host name: %s, error code:%d, description:%s",
		hostInfo.Host, hostResp.Error.Code, hostResp.Error.Description)
	return "", fmt.Errorf("Create host failed by host name: %s, error code:%d, description:%s",
		hostInfo.Host, hostResp.Error.Code, hostResp.Error.Description)
}

func (c *DoradoClient) GetHostIdByName(hostName string) (string, error) {
	hostName = EncodeHostName(hostName)
	hostsResp := &HostsResp{}

	if err := c.request("GET", "/host?filter=NAME::"+hostName, nil, hostsResp); err != nil {
		log.Errorf("Get host failed by host name: %s, error: %v", hostName, err)
		return "", err
	}

	if len(hostsResp.Data) > 0 {
		return hostsResp.Data[0].Id, nil
	}

	log.Infof("Get host failed by host name: %s, error code:%d, description:%s",
		hostName, hostsResp.Error.Code, hostsResp.Error.Description)
	return "", fmt.Errorf("get host failed by host name: %s, error code:%d, description:%s",
		hostName, hostsResp.Error.Code, hostsResp.Error.Description)
}

func (c *DoradoClient) AddInitiatorToHostWithCheck(hostId, initiatorName string) error {

	if !c.IsArrayContainInitiator(initiatorName) {
		if err := c.AddInitiatorToArray(initiatorName); err != nil {
			return err
		}
	}
	if !c.IsHostContainInitiator(hostId, initiatorName) {
		if err := c.AddInitiatorToHost(hostId, initiatorName); err != nil {
			return err
		}
	}
	return nil
}

func (c *DoradoClient) IsArrayContainInitiator(initiatorName string) bool {
	initiatorResp := &InitiatorResp{}

	if err := c.request("GET", "/iscsi_initiator/"+initiatorName, nil, initiatorResp); err != nil {
		log.Errorf("Get iscsi initiator failed by initiator name: %s, error: %v", initiatorName, err)
		return false
	}

	if initiatorResp.Data.Id == "" {
		log.Infof("Array does not contains the initiator: %s", initiatorName)
		return false
	}

	log.Infof("Array contains the initiator: %s", initiatorName)
	return true
}

func (c *DoradoClient) IsHostContainInitiator(hostId, initiatorName string) bool {
	initiatorsResp := &InitiatorsResp{}

	if err := c.request("GET", "/iscsi_initiator?ISFREE=false&PARENTID="+hostId, nil, initiatorsResp); err != nil {
		log.Errorf("Get iscsi initiator failed by host id: %s, initiator name: %s, error: %v", hostId, initiatorName, err)
		return false
	}

	for _, initiator := range initiatorsResp.Data {
		if initiator.Id == initiatorName {
			log.Infof("Host:%s contains the initiator: %s", hostId, initiatorName)
			return true
		}
	}

	log.Infof("Host:%s does not contains the initiator: %s", hostId, initiatorName)
	return false
}

func (c *DoradoClient) AddInitiatorToArray(initiatorName string) error {

	reqBody := map[string]interface{}{
		"ID": initiatorName,
	}
	initiatorResp := &InitiatorResp{}

	if err := c.request("POST", "/iscsi_initiator", reqBody, initiatorResp); err != nil {
		log.Errorf("Create iscsi initiator failed, initiator name: %s, error: %v", initiatorName, err)
		return err
	}

	if initiatorResp.Error.Code != 0 {
		log.Errorf("Add iscsi initiator to array failed, error code:%d, description:%s",
			initiatorResp.Error.Code, initiatorResp.Error.Description)
		return fmt.Errorf("code: %d, description: %s",
			initiatorResp.Error.Code, initiatorResp.Error.Description)
	}

	log.Infof("Create the initiator: %s successfully.", initiatorName)
	return nil
}

func (c *DoradoClient) AddInitiatorToHost(hostId, initiatorName string) error {

	reqBody := map[string]interface{}{
		"ID":       initiatorName,
		"PARENTID": hostId,
	}
	initiatorResp := &InitiatorResp{}

	if err := c.request("PUT", "/iscsi_initiator/"+initiatorName, reqBody, initiatorResp); err != nil {
		log.Errorf("Modify iscsi initiator failed, initiator name: %s, error: %v", initiatorName, err)
		return err
	}

	if initiatorResp.Error.Code != 0 {
		log.Errorf("Add iscsi initiator to host failed, error code:%d, description:%s",
			initiatorResp.Error.Code, initiatorResp.Error.Description)
		return fmt.Errorf("code: %d, description: %s",
			initiatorResp.Error.Code, initiatorResp.Error.Description)
	}

	log.Infof("Add the initiator: %s to host: %s successfully.", initiatorName, hostId)
	return nil
}

func (c *DoradoClient) AddHostToHostGroup(hostId string) (string, error) {

	hostGrpName := HostGroupPrefix + hostId
	hostGrpId, err := c.CreateHostGroupWithCheck(hostGrpName)
	if err != nil {
		log.Errorf("Create host group witch check failed, host group id: %s, error: %v", hostGrpId, err)
		return "", err
	}

	contained := c.IsHostGroupContainHost(hostGrpId, hostId)
	if contained {
		return hostGrpId, nil
	}

	err = c.AssociateHostToHostGroup(hostGrpId, hostId)
	if err != nil {
		log.Errorf("Associate host to host group failed, host group id: %s, host id: %s, error: %v", hostGrpId, hostId, err)
		return "", err
	}

	return hostGrpId, nil
}

func (c *DoradoClient) CreateHostGroupWithCheck(hostGrpName string) (string, error) {

	hostGrpId, _ := c.FindHostGroup(hostGrpName)
	if hostGrpId != "" {
		return hostGrpId, nil
	}

	hostGrpId, err := c.CreateHostGroup(hostGrpName)
	if err != nil {
		log.Errorf("Create host group with name: %s failed, error: %v", hostGrpName, err)
		return "", err
	}
	return hostGrpId, nil
}

func (c *DoradoClient) FindHostGroup(groupName string) (string, error) {

	hostGrpsResp := &HostGroupsResp{}

	if err := c.request("GET", "/hostgroup?filter=NAME::"+groupName, nil, hostGrpsResp); err != nil {
		log.Errorf("Get host groups failed by filter name: %s, error: %v", groupName, err)
		return "", err
	}

	if hostGrpsResp.Error.Code != 0 {
		log.Errorf("Get host groups failed by filter name: %s, error code:%d, description:%s",
			groupName, hostGrpsResp.Error.Code, hostGrpsResp.Error.Description)
		return "", fmt.Errorf("code: %d, description: %s",
			hostGrpsResp.Error.Code, hostGrpsResp.Error.Description)
	}

	if len(hostGrpsResp.Data) == 0 {
		log.Infof("No host group with name %s was found.", groupName)
		return "", fmt.Errorf("No host group with name %s was found.", groupName)
	}

	return hostGrpsResp.Data[0].Id, nil
}

func (c *DoradoClient) CreateHostGroup(groupName string) (string, error) {

	reqBody := map[string]interface{}{
		"NAME": groupName,
	}
	hostGrpResp := &HostGroupResp{}

	if err := c.request("POST", "/hostgroup", reqBody, hostGrpResp); err != nil {
		log.Errorf("Create host group failed, group name: %s, error: %v", groupName, err)
		return "", err
	}

	if hostGrpResp.Error.Code != 0 {
		log.Errorf("Create host group failed, group name: %s, error code:%d, description:%s",
			groupName, hostGrpResp.Error.Code, hostGrpResp.Error.Description)
		return "", fmt.Errorf("code: %d, description: %s",
			hostGrpResp.Error.Code, hostGrpResp.Error.Description)
	}

	return hostGrpResp.Data.Id, nil
}

func (c *DoradoClient) IsHostGroupContainHost(hostGrpId, hostId string) bool {
	hostsResp := &HostsResp{}

	if err := c.request("GET", "/host/associate?ASSOCIATEOBJTYPE=14&ASSOCIATEOBJID="+hostGrpId, nil, hostsResp); err != nil {
		log.Errorf("List hosts failed by parent id: %s, error: %v", hostGrpId, err)
		return false
	}

	for _, host := range hostsResp.Data {
		if host.Id == hostId {
			log.Infof("HostGroup: %s contains the host: %s", hostGrpId, hostId)
			return true
		}
	}

	log.Infof("HostGroup: %s does not contain the host: %s", hostGrpId, hostId)
	return false
}

func (c *DoradoClient) AssociateHostToHostGroup(hostGrpId, hostId string) error {

	reqBody := map[string]interface{}{
		"ID":               hostGrpId,
		"ASSOCIATEOBJTYPE": "21",
		"ASSOCIATEOBJID":   hostId,
	}
	resp := &GenericResult{}

	if err := c.request("POST", "/hostgroup/associate", reqBody, resp); err != nil {
		log.Errorf("Associate host:%s to host group:%s failed, error: %v", hostId, hostGrpId, err)
		return err
	}

	if resp.Error.Code != 0 {
		log.Errorf("Associate host:%s to host group:%s failed, error code:%d, description:%s",
			hostId, hostGrpId, resp.Error.Code, resp.Error.Description)
		return fmt.Errorf("code: %d, description: %s",
			resp.Error.Code, resp.Error.Description)
	}

	return nil
}

func (c *DoradoClient) DoMapping(lunId, hostGrpId, hostId string) error {

	var err error
	// Find or create lun group and add lun into lun group.
	lunGrpName := LunGroupPrefix + hostId
	lunGrpId, _ := c.FindLunGroup(lunGrpName)
	if lunGrpId == "" {
		lunGrpId, err = c.CreateLunGroup(lunGrpName)
		if err != nil {
			log.Errorf("Create lun group failed, group name:%s, error: %v", lunGrpName, err)
			return err
		}
	}
	if !c.IsLunGroupContainLun(lunGrpId, lunId) {
		if err := c.AssociateLunToLunGroup(lunGrpId, lunId); err != nil {
			log.Errorf("Associate lun to lun group failed, group id:%s, lun id:%s, error: %v", lunGrpId, lunId, err)
			return err
		}
	}

	// Find or create mapping view
	mappingViewName := MappingViewPrefix + hostId
	mappingViewId, _ := c.FindMappingView(mappingViewName)
	if mappingViewId == "" {
		mappingViewId, err = c.CreateMappingView(mappingViewName)
		if err != nil {
			log.Errorf("Create mapping view failed, view name:%s, error: %v", mappingViewName, err)
			return err
		}
	}

	// Associate host group and lun group to mapping view.
	if !c.IsMappingViewContainHostGroup(mappingViewId, hostGrpId) {
		if err := c.AssocateHostGroupToMappingView(mappingViewId, hostGrpId); err != nil {
			log.Errorf("Assocate host group to mapping view failed, view id:%s, host group id:%s, error: %v",
				mappingViewId, hostGrpId, err)
			return err
		}
	}
	if !c.IsMappingViewContainLunGroup(mappingViewId, lunGrpId) {
		if err := c.AssocateLunGroupToMappingView(mappingViewId, lunGrpId); err != nil {
			log.Errorf("Assocate lun group to mapping view failed, view id:%s, lun group id:%s, error: %v",
				mappingViewId, lunGrpId, err)
			return err
		}
	}

	log.Infof("DoMapping sucessufully, with params lunId:%s, hostGrpId:%s, hostId:%s",
		lunId, lunGrpId, hostId)
	return nil
}

func (c *DoradoClient) FindLunGroup(groupName string) (string, error) {

	lunGrpsResp := &LunGroupsResp{}

	if err := c.request("GET", "/lungroup?filter=NAME::"+groupName, nil, lunGrpsResp); err != nil {
		log.Errorf("Get lun groups failed by filter name: %s, error: %v", groupName, err)
		return "", err
	}

	if lunGrpsResp.Error.Code != 0 {
		log.Errorf("Get lun groups failed by filter name: %s, error code:%d, description:%s",
			groupName, lunGrpsResp.Error.Code, lunGrpsResp.Error.Description)
		return "", fmt.Errorf("code: %d, description: %s",
			lunGrpsResp.Error.Code, lunGrpsResp.Error.Description)
	}

	if len(lunGrpsResp.Data) == 0 {
		log.Infof("No lun group with name %s was found.", groupName)
		return "", fmt.Errorf("No lun group with name %s was found.", groupName)
	}

	return lunGrpsResp.Data[0].Id, nil
}

func (c *DoradoClient) FindMappingView(name string) (string, error) {

	mvsResp := &MappingViewsResp{}

	if err := c.request("GET", "/mappingview?filter=NAME::"+name, nil, mvsResp); err != nil {
		log.Errorf("Get mapping views failed by filter name: %s, error: %v", name, err)
		return "", err
	}

	if mvsResp.Error.Code != 0 {
		log.Errorf("Get mapping views failed by filter name: %s, error code:%d, description:%s",
			name, mvsResp.Error.Code, mvsResp.Error.Description)
		return "", fmt.Errorf("code: %d, description: %s",
			mvsResp.Error.Code, mvsResp.Error.Description)
	}

	if len(mvsResp.Data) == 0 {
		log.Infof("No mapping view with name %s was found.", name)
		return "", fmt.Errorf("No mapping view with name %s was found.", name)
	}

	return mvsResp.Data[0].Id, nil
}

func (c *DoradoClient) CreateLunGroup(groupName string) (string, error) {

	reqBody := map[string]interface{}{
		"NAME": groupName,
	}
	lunGrpResp := &LunGroupResp{}

	if err := c.request("POST", "/lungroup", reqBody, lunGrpResp); err != nil {
		log.Errorf("Create lun group failed, group name: %s, error: %v", groupName, err)
		return "", err
	}

	if lunGrpResp.Error.Code != 0 {
		log.Errorf("Create lun group failed, group name: %s, error code:%d, description:%s",
			groupName, lunGrpResp.Error.Code, lunGrpResp.Error.Description)
		return "", fmt.Errorf("code: %d, description: %s",
			lunGrpResp.Error.Code, lunGrpResp.Error.Description)
	}

	return lunGrpResp.Data.Id, nil
}

func (c *DoradoClient) CreateMappingView(name string) (string, error) {

	reqBody := map[string]interface{}{
		"NAME": name,
	}
	mvResp := &MappingViewResp{}

	if err := c.request("POST", "/mappingview", reqBody, mvResp); err != nil {
		log.Errorf("Create mapping view failed, view name: %s, error: %v", name, err)
		return "", err
	}

	if mvResp.Error.Code != 0 {
		log.Errorf("Create mapping view failed, view name: %s, error code:%d, description:%s",
			name, mvResp.Error.Code, mvResp.Error.Description)
		return "", fmt.Errorf("code: %d, description: %s",
			mvResp.Error.Code, mvResp.Error.Description)
	}

	return mvResp.Data.Id, nil
}

func (c *DoradoClient) IsLunGroupContainLun(lunGrpId, lunId string) bool {
	lunsResp := &LunsResp{}

	if err := c.request("GET", "/lun/associate?ASSOCIATEOBJTYPE=256&ASSOCIATEOBJID="+lunGrpId, nil, lunsResp); err != nil {
		log.Errorf("List luns failed by lun group id: %s, error: %v", lunGrpId, err)
		return false
	}

	for _, lun := range lunsResp.Data {
		if lun.Id == lunId {
			log.Infof("LunGroup: %s contains the lun: %s", lunGrpId, lunId)
			return true
		}
	}

	log.Infof("LunGroup: %s does not contain the lun: %s", lunGrpId, lunId)
	return false
}

func (c *DoradoClient) AssociateLunToLunGroup(lunGrpId, lunId string) error {

	reqBody := map[string]interface{}{
		"ID":               lunGrpId,
		"ASSOCIATEOBJTYPE": "11",
		"ASSOCIATEOBJID":   lunId,
	}
	resp := &GenericResult{}

	if err := c.request("POST", "/lungroup/associate", reqBody, resp); err != nil {
		log.Errorf("Associate lun:%s to lun group:%s failed, error: %v", lunId, lunGrpId, err)
		return err
	}

	if resp.Error.Code != 0 {
		log.Errorf("Associate lun:%s to lun group:%s failed, error code:%d, description:%s",
			lunId, lunGrpId, resp.Error.Code, resp.Error.Description)
		return fmt.Errorf("code: %d, description: %s",
			resp.Error.Code, resp.Error.Description)
	}

	return nil
}

func (c *DoradoClient) IsMappingViewContainHostGroup(viewId, groupId string) bool {
	mvsResp := &MappingViewsResp{}
	if err := c.request("GET", "/mappingview/associate?ASSOCIATEOBJTYPE=14&ASSOCIATEOBJID="+groupId, nil, mvsResp); err != nil {
		log.Errorf("List mapping views failed by host group id: %s, error: %v", groupId, err)
		return false
	}

	for _, view := range mvsResp.Data {
		if view.Id == viewId {
			log.Infof("Mapping view: %s contains the host group: %s", viewId, groupId)
			return true
		}
	}

	log.Infof("Mapping view: %s does not contain the host group: %s", viewId, groupId)
	return false
}

func (c *DoradoClient) AssocateHostGroupToMappingView(viewId, groupId string) error {

	reqBody := map[string]interface{}{
		"ID":               viewId,
		"ASSOCIATEOBJTYPE": "14",
		"ASSOCIATEOBJID":   groupId,
	}
	resp := &GenericResult{}
	if err := c.request("PUT", "/mappingview/create_associate", reqBody, resp); err != nil {
		log.Errorf("Associate host group:%s to mapping view:%s failed, error: %v", groupId, viewId, err)
		return err
	}

	if resp.Error.Code != 0 {
		log.Errorf("Associate host group:%s to mapping view:%s failed, error code:%d, description:%s",
			groupId, viewId, resp.Error.Code, resp.Error.Description)
		return fmt.Errorf("code: %d, description: %s",
			resp.Error.Code, resp.Error.Description)
	}

	return nil
}

func (c *DoradoClient) IsMappingViewContainLunGroup(viewId, groupId string) bool {
	mvsResp := &MappingViewsResp{}
	if err := c.request("GET", "/mappingview/associate?ASSOCIATEOBJTYPE=256&ASSOCIATEOBJID="+groupId, nil, mvsResp); err != nil {
		log.Errorf("List mapping views failed by lun group id: %s, error: %v", groupId, err)
		return false
	}

	for _, view := range mvsResp.Data {
		if view.Id == viewId {
			log.Infof("Mapping view: %s contains the lun group: %s", viewId, groupId)
			return true
		}
	}

	log.Infof("Mapping view: %s does not contain the lun group: %s", viewId, groupId)
	return false
}

func (c *DoradoClient) AssocateLunGroupToMappingView(viewId, groupId string) error {

	reqBody := map[string]interface{}{
		"ID":               viewId,
		"ASSOCIATEOBJTYPE": "256",
		"ASSOCIATEOBJID":   groupId,
	}
	resp := &GenericResult{}
	if err := c.request("PUT", "/mappingview/create_associate", reqBody, resp); err != nil {
		log.Errorf("Associate lun group:%s to mapping view:%s failed, error: %v", groupId, viewId, err)
		return err
	}

	if resp.Error.Code != 0 {
		log.Errorf("Associate lun group:%s to mapping view:%s failed, error code:%d, description:%s",
			groupId, viewId, resp.Error.Code, resp.Error.Description)
		return fmt.Errorf("code: %d, description: %s",
			resp.Error.Code, resp.Error.Description)
	}

	return nil
}

func (c *DoradoClient) ListTgtPort() (*IscsiTgtPortsResp, error) {
	resp := &IscsiTgtPortsResp{}
	if err := c.request("GET", "/iscsi_tgt_port", nil, resp); err != nil {
		log.Errorf("Get tgt port failed, error: %v", err)
		return nil, err
	}

	if resp.Error.Code != 0 {
		log.Errorf("Get tgt port failed, error code:%d, description:%s",
			resp.Error.Code, resp.Error.Description)
		return nil, fmt.Errorf("code: %d, description: %s", resp.Error.Code, resp.Error.Description)
	}
	return resp, nil
}

func (c *DoradoClient) ListHostAssociateLuns(hostId string) (*HostAssociateLunsResp, error) {
	resp := &HostAssociateLunsResp{}
	url := fmt.Sprintf("/lun/associate?TYPE=11&ASSOCIATEOBJTYPE=21&ASSOCIATEOBJID=%s", hostId)
	if err := c.request("GET", url, nil, resp); err != nil {
		return nil, err
	}
	return resp, nil
}

func (c *DoradoClient) GetHostLunId(hostId, lunId string) (int, error) {
	resp, err := c.ListHostAssociateLuns(hostId)
	if err != nil {
		return -1, err
	}
	type Metadata struct {
		HostLunId int `json:"HostLUNID"`
	}
	for _, lun := range resp.Data {
		if lun.Id != lunId {
			continue
		}
		md := &Metadata{}
		if err := json.Unmarshal([]byte(lun.AssociateMetadata), md); err != nil {
			log.Error("Decoding json error,", err)
			return -1, err
		}
		return md.HostLunId, nil
	}
	log.Info("Do not find the host lun id, using default id 1")
	return 1, nil
}

func (c *DoradoClient) RemoveLunFromLunGroup(lunGrpId, lunId string) error {
	url := fmt.Sprintf("/lungroup/associate?ID=%s&ASSOCIATEOBJTYPE=11&ASSOCIATEOBJID=%s", lunGrpId, lunId)
	if err := c.request("DELETE", url, nil, nil); err != nil {
		log.Errorf("Remove lun %s from lun group %s failed, %v", lunId, lunGrpId, err)
		return err
	}
	log.Infof("Remove lun %s from lun group %s success", lunId, lunGrpId)
	return nil
}

func (c *DoradoClient) RemoveLunGroupFromMappingView(viewId, lunGrpId string) error {
	if !c.IsMappingViewContainLunGroup(viewId, lunGrpId) {
		log.Infof("Lun group %s has already been removed from mapping view %s", lunGrpId, viewId)
		return nil
	}
	url := "/mappingview/REMOVE_ASSOCIATE"
	data := map[string]interface{}{
		"ASSOCIATEOBJTYPE": "256",
		"ASSOCIATEOBJID":   lunGrpId,
		"TYPE":             "245",
		"ID":               viewId}
	if err := c.request("PUT", url, data, nil); err != nil {
		log.Errorf("Remove lun group %s from mapping view %s failed", lunGrpId, viewId)
		return err
	}
	log.Infof("Remove lun group %s from mapping view %s success", lunGrpId, viewId)
	return nil
}

func (c *DoradoClient) RemoveHostGroupFromMappingView(viewId, hostGrpId string) error {
	if !c.IsMappingViewContainHostGroup(viewId, hostGrpId) {
		log.Infof("Host group %s has already been removed from mapping view %s", hostGrpId, viewId)
		return nil
	}
	url := "/mappingview/REMOVE_ASSOCIATE"
	data := map[string]interface{}{
		"ASSOCIATEOBJTYPE": "14",
		"ASSOCIATEOBJID":   hostGrpId,
		"TYPE":             "245",
		"ID":               viewId}
	if err := c.request("PUT", url, data, nil); err != nil {
		log.Errorf("Remove host group %s from mapping view %s failed", hostGrpId, viewId)
		return err
	}
	log.Infof("Remove host group %s from mapping view %s success", hostGrpId, viewId)
	return nil
}

func (c *DoradoClient) RemoveHostFromHostGroup(hostGrpId, hostId string) error {

	url := fmt.Sprintf("/host/associate?TYPE=14&ID=%s&ASSOCIATEOBJTYPE=21&ASSOCIATEOBJID=%s",
		hostGrpId, hostId)
	if err := c.request("DELETE", url, nil, nil); err != nil {
		log.Errorf("Remove host %s from host group %s failed", hostId, hostGrpId)
		return err
	}
	log.Infof("Remove host %s from host group %s success", hostId, hostGrpId)
	return nil
}

func (c *DoradoClient) RemoveIscsiFromHost(initiator string) error {

	url := "/iscsi_initiator/remove_iscsi_from_host"
	data := map[string]interface{}{"TYPE": "222",
		"ID": initiator}
	if err := c.request("PUT", url, data, nil); err != nil {
		log.Errorf("Remove initiator %s failed", initiator)
		return err
	}
	log.Infof("Remove initiator %s success", initiator)
	return nil
}

func (c *DoradoClient) DeleteHostGroup(id string) error {
	return c.request("DELETE", "/hostgroup/"+id, nil, nil)
}

func (c *DoradoClient) DeleteLunGroup(id string) error {
	return c.request("DELETE", "/LUNGroup/"+id, nil, nil)
}

func (c *DoradoClient) DeleteHost(id string) error {
	return c.request("DELETE", "/host/"+id, nil, nil)
}

func (c *DoradoClient) DeleteMappingView(id string) error {
	return c.request("DELETE", "/mappingview/"+id, nil, nil)
}

func (c *DoradoClient) GetArrayInfo() (*System, error) {
	sys := &SystemResp{}
	err := c.request("GET", "/system/", nil, sys)
	if err != nil {
		log.Error("Get system info failed,", err)
		return nil, err
	}
	return &sys.Data, nil
}

func (c *DoradoClient) ListRemoteDevices() (*[]RemoteDevice, error) {
	dev := &RemoteDevicesResp{}
	err := c.request("GET", "/remote_device/", nil, dev)
	if err != nil {
		return nil, err
		log.Error("List remote devices failed,", err)
	}
	return &dev.Data, nil
}

func (c *DoradoClient) CreatePair(params map[string]interface{}) (*ReplicationPair, error) {
	pair := &ReplicationPairResp{}
	err := c.request("POST", "/REPLICATIONPAIR", params, pair)
	return &pair.Data, err
}

func (c *DoradoClient) GetPair(id string) (*ReplicationPair, error) {
	pair := &ReplicationPairResp{}
	err := c.request("GET", "/REPLICATIONPAIR/"+id, nil, pair)
	if err != nil {
		log.Errorf("Get pair failed, %v", err)
		return nil, err
	}
	return &pair.Data, err
}

func (c *DoradoClient) SwitchPair(id string) error {
	data := map[string]interface{}{"ID": id, "TYPE": "263"}
	err := c.request("PUT", "/REPLICATIONPAIR/switch", nil, data)
	if err != nil {
		log.Errorf("Switch pair failed, %v", err)
	}
	return err
}

func (c *DoradoClient) SplitPair(id string) error {
	data := map[string]interface{}{"ID": id, "TYPE": "263"}
	err := c.request("PUT", "/REPLICATIONPAIR/split", nil, data)
	if err != nil {
		log.Errorf("Split pair failed, %v", err)
	}
	return err
}

func (c *DoradoClient) SyncPair(id string) error {
	data := map[string]interface{}{"ID": id, "TYPE": "263"}
	err := c.request("PUT", "/REPLICATIONPAIR/sync", nil, data)
	if err != nil {
		log.Errorf("Sync pair failed, %v", err)
	}
	return err
}

func (c *DoradoClient) SetPairSecondAccess(id string, access string) error {
	data := map[string]interface{}{"ID": id, "SECRESACCESS": access}
	err := c.request("PUT", "/REPLICATIONPAIR/"+id, nil, data)
	if err != nil {
		log.Errorf("Set pair secondary access failed, %v", err)
	}
	return err
}

func (c *DoradoClient) DeletePair(id string) error {
	return c.request("DELETE", "/REPLICATIONPAIR/"+id, nil, nil)
}

func (c *DoradoClient) CheckPairExist(id string) bool {
	resp := &SimpleResp{}
	err := c.request("GET", "/REPLICATIONPAIR/"+id, nil, resp)
	return err == nil
}<|MERGE_RESOLUTION|>--- conflicted
+++ resolved
@@ -27,29 +27,6 @@
 	pb "github.com/opensds/opensds/pkg/dock/proto"
 )
 
-<<<<<<< HEAD
-=======
-const (
-	ThickLuntype         = 0
-	ThinLuntype          = 1
-	MaxNameLength        = 31
-	MaxDescriptionLength = 255
-	PortNumPerContr      = 2
-	PwdExpired           = 3
-	PwdReset             = 4
-)
-const (
-	ErrorConnectToServer      = -403
-	ErrorUnauthorizedToServer = -401
-)
-
-const (
-	MappingViewPrefix = "OpenSDS_MappingView_"
-	LunGroupPrefix    = "OpenSDS_LunGroup_"
-	HostGroupPrefix   = "OpenSDS_HostGroup_"
-)
-
->>>>>>> 8e88371f
 type ArrayInnerError struct {
 	Data interface{} `json:"data"`
 	Err  Error       `json:"error"`
@@ -240,7 +217,6 @@
 	}
 	return &lun.Data, err
 }
-
 func (c *DoradoClient) DeleteVolume(id string) error {
 	err := c.request("DELETE", "/lun/"+id, nil, nil)
 	return err
@@ -257,7 +233,6 @@
 	return err
 }
 
-<<<<<<< HEAD
 func (c *DoradoClient) CheckLunExist(id, wwn string) bool {
 	lun := &LunResp{}
 	err := c.request("GET", "/lun/"+id, nil, lun)
@@ -271,10 +246,7 @@
 	return true
 }
 
-func (c *DoradoClient) CreateSnapshot(volId, name, desc string) (*Snapshot, error) {
-=======
 func (c *DoradoClient) CreateSnapshot(lunId, name, desc string) (*Snapshot, error) {
->>>>>>> 8e88371f
 	data := map[string]interface{}{
 		"PARENTTYPE":  11,
 		"PARENTID":    lunId,
@@ -297,7 +269,6 @@
 	err := c.request("GET", "/snapshot?filter=NAME::"+name, nil, snap)
 	return &snap.Data, err
 }
-
 func (c *DoradoClient) DeleteSnapshot(id string) error {
 	return c.request("DELETE", "/snapshot/"+id, nil, nil)
 }
