// This source file has been modified by Huawei Technologies Co., Ltd.
// Copyright (c) 2017 Huawei Technologies Co., Ltd. All Rights Reserved.
//
// Copyright 2015, Google Inc.
// All rights reserved.
//
// Redistribution and use in source and binary forms, with or without
// modification, are permitted provided that the following conditions are
// met:
//
//     * Redistributions of source code must retain the above copyright
// notice, this list of conditions and the following disclaimer.
//     * Redistributions in binary form must reproduce the above
// copyright notice, this list of conditions and the following disclaimer
// in the documentation and/or other materials provided with the
// distribution.
//     * Neither the name of Google Inc. nor the names of its
// contributors may be used to endorse or promote products derived from
// this software without specific prior written permission.
//
// THIS SOFTWARE IS PROVIDED BY THE COPYRIGHT HOLDERS AND CONTRIBUTORS
// "AS IS" AND ANY EXPRESS OR IMPLIED WARRANTIES, INCLUDING, BUT NOT
// LIMITED TO, THE IMPLIED WARRANTIES OF MERCHANTABILITY AND FITNESS FOR
// A PARTICULAR PURPOSE ARE DISCLAIMED. IN NO EVENT SHALL THE COPYRIGHT
// OWNER OR CONTRIBUTORS BE LIABLE FOR ANY DIRECT, INDIRECT, INCIDENTAL,
// SPECIAL, EXEMPLARY, OR CONSEQUENTIAL DAMAGES (INCLUDING, BUT NOT
// LIMITED TO, PROCUREMENT OF SUBSTITUTE GOODS OR SERVICES; LOSS OF USE,
// DATA, OR PROFITS; OR BUSINESS INTERRUPTION) HOWEVER CAUSED AND ON ANY
// THEORY OF LIABILITY, WHETHER IN CONTRACT, STRICT LIABILITY, OR TORT
// (INCLUDING NEGLIGENCE OR OTHERWISE) ARISING IN ANY WAY OUT OF THE USE
// OF THIS SOFTWARE, EVEN IF ADVISED OF THE POSSIBILITY OF SUCH DAMAGE.

syntax = "proto3";

package proto;


service ProvisionDock {
    // Create a volume
    rpc CreateVolume (CreateVolumeOpts) returns (GenericResponse){}
    
    // Delete a volume
    rpc DeleteVolume (DeleteVolumeOpts) returns (GenericResponse){}
    
    // Extend a volume
    rpc ExtendVolume (ExtendVolumeOpts) returns (GenericResponse){}
    
    // Create a volume snapshot
    rpc CreateVolumeSnapshot (CreateVolumeSnapshotOpts) 
      returns (GenericResponse){}
    
    // Delete a volume snapshot
    rpc DeleteVolumeSnapshot (DeleteVolumeSnapshotOpts) 
      returns (GenericResponse){}
    
    // Create a volume attachment
    rpc CreateAttachment (CreateAttachmentOpts) returns (GenericResponse){}
    
    // Delete a volume attachment
    rpc DeleteAttachment (DeleteAttachmentOpts) returns (GenericResponse){}
<<<<<<< HEAD
	
    // Create a volume group
    rpc CreateVolumeGroup (CreateVolumeGroupOpts) returns (GenericResponse){}
	
    // Update volume group
    rpc UpdateVolumeGroup (UpdateVolumeGroupOpts) returns (GenericResponse){}
	
    // Delete volume group
    rpc DeleteVolumeGroup (DeleteVolumeGroupOpts) returns (GenericResponse){}
=======

    // Create a replication
    rpc CreateReplication (CreateReplicationOpts) returns (GenericResponse){}

    // Delete a replication
    rpc DeleteReplication (DeleteReplicationOpts) returns (GenericResponse){}

    // Enable a replication
    rpc EnableReplication (EnableReplicationOpts) returns (GenericResponse){}

    // Disable a replication
    rpc DisableReplication (DisableReplicationOpts) returns (GenericResponse){}

    // Failover a replication
    rpc FailoverReplication (FailoverReplicationOpts) returns (GenericResponse){}
>>>>>>> 66ce57cc
}

// CreateVolumeOpts is a structure which indicates all required properties
// for creating a volume.
message CreateVolumeOpts {
    // The uuid of the volume, optional when creating.
    string id = 1;
    // The name of the volume, required.
    string name = 2;
    // The requested capacity of the volume, required.
    int64 size = 3;
    // The description of the volume, optional.
    string description = 4;
    // When create volume from snapshot, this field is required.
    string snapshotId = 5;
    // The locality that volume belongs to, required.
    string availabilityZone = 6;
    // The service level that volume belongs to, required.
    string profileId = 7;
    // The uuid of the pool on which volume will be created, required.
    string poolId = 8;
    // The name of the pool on which volume will be created, required.
    string poolName = 9;    
    // The metadata of the volume, optional.
    map<string, string> metadata = 10;
    // The storage driver type.
    string driverName = 11;
    // The Context
    string context = 12;
    // The replication driver data
    map<string, string> replicationDriverData = 13;
    // The uuid of replication
    string replicationId = 14;
}

// DeleteVolumeOpts is a structure which indicates all required properties
// for deleting a volume.
message DeleteVolumeOpts {
    // The uuid of the volume, required.
    string id = 1;
    // The metadata of the volume, optional.
    map<string, string> metadata = 2;
    // The storage driver type.
    string driverName = 3;
    // The Context
    string context = 4;
}

// ExtendVolumeOpts is a structure which indicates all required properties
// for Extending a volume.
message ExtendVolumeOpts {
    // The uuid of the volume, optional when creating.
    string id = 1;
    // The name of the volume, required.
    string name = 2;
    // The requested capacity of the volume, required.
    int64 size = 3;
    // The description of the volume, optional.
    string description = 4;
    // When create volume from snapshot, this field is required.
    string snapshotId = 5;
    // The locality that volume belongs to, required.
    string availabilityZone = 6;
    // The service level that volume belongs to, required.
    string profileId = 7;
    // The uuid of the pool on which volume will be created, required.
    string poolId = 8;
    // The name of the pool on which volume will be created, required.
    string poolName = 9;    
    // The metadata of the volume, optional.
    map<string, string> metadata = 10;
    // The storage driver type.
    string driverName = 11;
    // The Context
    string context = 12;
}

// CreateVolumeSnapshotOpts is a structure which indicates all required
// properties for creating a volume snapshot.
message CreateVolumeSnapshotOpts {
    // The uuid of the volume snapshot, optional.
    string id = 1;
    // The name of the volume snapshot, required.
    string name = 2;
    // The size of the volume that snapshot belongs to, required.
    int64 size = 3;
    // The description of the volume snapshot, optional.
    string description = 4;
    // The uuid of the volume that snapshot belongs to, required.
    string volumeId = 5;
    // The metadata of the volume snapshot, optional.
    map<string, string> metadata = 6;
    // The storage driver type.
    string driverName = 7;
    // The Context
    string context = 8;
}

// DeleteVolumeSnapshotOpts is a structure which indicates all required
// properties for deleting a volume snapshot.
message DeleteVolumeSnapshotOpts {
    // The uuid of the volume snapshot, required.
    string id = 1;
    // The uuid of the volume that snapshot belongs to, required.
    string volumeId = 2;
    // The metadata of the volume snapshot, optional.
    map<string, string> metadata = 3;
    // The storage driver type.
    string driverName = 4;
    // The Context
    string context = 5;
}

// CreateAttachmentOpts is a structure which indicates all required
// properties for creating a volume attachment.
message CreateAttachmentOpts {
    // The uuid of the volume attachment, optional.
    string id = 1;
    // The uuid of the volume, required.
    string volumeId = 2;
    // This field indicates if the volume is attached locally, optional.
    bool doLocalAttach = 3;
    // This field indicates if the volume is attached multiple times, optional.
    bool multiPath = 4;
    // The infomation of the host node on which the volume will be attached.
    HostInfo hostInfo = 5;
    // The metadata of the volume attachment, optional.
    map<string, string> metadata = 6;
    // The storage driver type.
    string driverName = 7;
    // The Context
    string context = 8;
}

// DeleteAttachmentOpts is a structure which indicates all required
// properties for deleting a volume attachment.
message DeleteAttachmentOpts {
    // The uuid of the volume attachment, optional.
    string id = 1;
    // The uuid of the volume, required.
    string volumeId = 2;
    // The infomation of the host node on which the volume will be attached.
    HostInfo hostInfo = 3;
    // The metadata of the volume attachment, optional.
    map<string, string> metadata = 4;
    // The storage driver type.
    string driverName = 5;
    // The Context
    string context = 6;
}

message HostInfo {
    // The platform of the host, such as "x86_64"
    string platform = 1;
    // The type of OS, such as "linux","windows", etc.
    string osType = 2;
    // The name of the host
     string host = 3;
    // The ip address of the host
    string ip = 4;
    // The initiator infomation, such as: "iqn.2017.com.redhat:e08039b48d5c"
    string initiator = 5;
}

<<<<<<< HEAD
// CreateVolumeGroupOpts is a structure which indicates all required
// properties for creating a volume group.
message CreateVolumeGroupOpts {
    // The uuid of the volume group, optional when creating.
    string id = 1;
    // The name of the volume, required.
    string name = 2;
    // The driver of the volume group.
    string driverName = 3;
    // The description of the volume, optional.
    string description = 4;
    // When create volume from snapshot, this field is required.
    string availabilityZone = 5;
    // The addVolumes contain UUIDs of volumes to be added to the group.
    repeated string addVolumes = 6;
    // The removeVolumes contains the volumes to be removed from the group.
    repeated string removeVolumes = 7;
    // The pool belongs to the group.
    string poolId =8;
    // The Context
    string context = 9;
}

message UpdateVolumeGroupOpts{
    // The uuid of the volume group, optional when updating.
    string id = 1;
    // The driver of the volume group.
    string driverName = 2;
    // The addVolumes contain UUIDs of volumes to be added to the group.
    repeated string addVolumes = 3;
    // The removeVolumes contains the volumes to be removed from the group.
    repeated string removeVolumes = 4;
    // The Context
    string context = 5;
}

message DeleteVolumeGroupOpts{
    // The uuid of the volume group, optional when deleting.
    string id = 1;
    // The driver of the volume group.
    string driverName = 2;
    // The Context
    string context = 3;
}

=======
message VolumeData {
    map<string, string> data = 1;
}

// CreateReplicationOpts is a structure which indicates all required properties
// for creating a replication.
// NOTE: Need to figure out how to handle more than 2 sites.
message CreateReplicationOpts {
    // The uuid of the replication, optional when creating.
    string id = 1;
    // The name of the replication, optional.
    string name = 2;
    // The description of the replication, optional.
    string description = 3;
    // The uuid of the primary volume. This field is required.
    string primaryVolumeId = 4;
    // The uuid of the secondary volume. This field is required.
    string secondaryVolumeId = 5;
    // The dock infomation on which the request will be executed
    string availabilityZone = 6;
    // The service level that volume belongs to, required.
    string profileId = 7;
    // The uuid of the pool on which volume will be created, required.
    string poolId = 8;
    // The name of the pool on which volume will be created, required.
    string poolName = 9;
    // The metadata of the primary replication, optional.
    map<string, string> primaryReplicationDriverData = 11;
    // The metadata of the seondary replication, optional.
    map<string, string> secondaryReplicationDriverData = 12;
    // The dock id.
    string dockId = 13;
    // The replication driver type.
    string driverName = 14;
    // The Context
    string context = 15;
    // Whether is primary replication
    bool  isPrimary = 16;
    // The replication metadata
    map<string, string> metadata = 17;
    // The volume data list
    repeated  VolumeData volumeDataList = 18;
    //the replication mode sync/async
    string replicationMode = 19;
    // 0 means sync replication.
    int64 ReplicationPeriod = 20;
    // replication bandwidth
    int64 ReplicationBandwidth = 21;
}

// Delete ReplicationOpts is a structure which indicates all required properties
// for deleting a replication.
// NOTE: Need to figure out how to handle more than 2 sites.
message DeleteReplicationOpts {
    // The uuid of the replication, optional when creating.
    string id = 1;
    // The name of the replication, optional.
    string name = 2;
    // The description of the replication, optional.
    string description = 3;
    // The uuid of the primary volume. This field is required.
    string primaryVolumeId = 4;
    // The uuid of the secondary volume. This field is required.
    string secondaryVolumeId = 5;
    // The dock infomation on which the request will be executed
    string availabilityZone = 6;
    // The service level that volume belongs to, required.
    string profileId = 7;
    // The uuid of the pool on which volume will be created, required.
    string poolId = 8;
    // The name of the pool on which volume will be created, required.
    string poolName = 9;
    // The metadata of the primary replication, optional.
    map<string, string> primaryReplicationDriverData = 11;
    // The metadata of the seondary replication, optional.
    map<string, string> secondaryReplicationDriverData = 12;
    // The dock id.
    string dockId = 13;
    // The replication driver type.
    string driverName = 14;
    // The Context
    string context = 15;
    // The replication metadata
    map<string, string> metadata = 16;
}


// Delete ReplicationOpts is a structure which indicates all required properties
message EnableReplicationOpts {
    // The uuid of the replication, optional when creating.
    string id = 1;
    // The name of the replication, optional.
    string name = 2;
    // The description of the replication, optional.
    string description = 3;
    // The uuid of the primary volume. This field is required.
    string primaryVolumeId = 4;
    // The uuid of the secondary volume. This field is required.
    string secondaryVolumeId = 5;
    // The dock infomation on which the request will be executed
    string availabilityZone = 6;
    // The service level that volume belongs to, required.
    string profileId = 7;
    // The uuid of the pool on which volume will be created, required.
    string poolId = 8;
    // The name of the pool on which volume will be created, required.
    string poolName = 9;
    // The metadata of the primary replication, optional.
    map<string, string> primaryReplicationDriverData = 11;
    // The metadata of the seondary replication, optional.
    map<string, string> secondaryReplicationDriverData = 12;
    // The dock id.
    string dockId = 13;
    // The replication driver type.
    string driverName = 14;
    // The Context
    string context = 15;
    // The replication metadata
    map<string, string> metadata = 16;
}

// Delete ReplicationOpts is a structure which indicates all required properties
message DisableReplicationOpts {
    // The uuid of the replication, optional when creating.
    string id = 1;
    // The name of the replication, optional.
    string name = 2;
    // The description of the replication, optional.
    string description = 3;
    // The uuid of the primary volume. This field is required.
    string primaryVolumeId = 4;
    // The uuid of the secondary volume. This field is required.
    string secondaryVolumeId = 5;
    // The dock infomation on which the request will be executed
    string availabilityZone = 6;
    // The service level that volume belongs to, required.
    string profileId = 7;
    // The uuid of the pool on which volume will be created, required.
    string poolId = 8;
    // The name of the pool on which volume will be created, required.
    string poolName = 9;
    // The metadata of the primary replication, optional.
    map<string, string> primaryReplicationDriverData = 11;
    // The metadata of the seondary replication, optional.
    map<string, string> secondaryReplicationDriverData = 12;
    // The dock id.
    string dockId = 13;
    // The replication driver type.
    string driverName = 14;
    // The Context
    string context = 15;
    // The replication metadata
    map<string, string> metadata = 16;
}

// Delete ReplicationOpts is a structure which indicates all required properties
message FailoverReplicationOpts {
    // The uuid of the replication, optional when creating.
    string id = 1;
    // The name of the replication, optional.
    string name = 2;
    // The description of the replication, optional.
    string description = 3;
    // The uuid of the primary volume. This field is required.
    string primaryVolumeId = 4;
    // The uuid of the secondary volume. This field is required.
    string secondaryVolumeId = 5;
    // The dock infomation on which the request will be executed
    string availabilityZone = 6;
    // The service level that volume belongs to, required.
    string profileId = 7;
    // The uuid of the pool on which volume will be created, required.
    string poolId = 8;
    // The name of the pool on which volume will be created, required.
    string poolName = 9;
    // The metadata of the primary replication, optional.
    map<string, string> primaryReplicationDriverData = 11;
    // The metadata of the seondary replication, optional.
    map<string, string> secondaryReplicationDriverData = 12;
    // The dock id.
    string dockId = 13;
    // The replication driver type.
    string driverName = 14;
    // The Context
    string context = 15;
    // Allow attached volume
    bool allowAttachedVolume = 16;
    // The secondary backend id.
    string secondaryBackendId = 17;
    // The replication metadata
    map<string, string> metadata = 18;
}
>>>>>>> 66ce57cc
service AttachDock {
    // Attach a volume
    rpc AttachVolume (AttachVolumeOpts) returns (GenericResponse){}
    
    // Detach a volume
    rpc DetachVolume (DetachVolumeOpts) returns (GenericResponse){}
}

// AttachVolumeOpts is a structure which indicates all required
// properties for attaching a volume.
message AttachVolumeOpts {
	// The access protocol for attaching a volume.
    string accessProtocol = 1;
	// The connectionData for attaching a volume.
	string connectionData = 2;
    // The metadata for attaching a volume, optional.
    map<string, string> metadata = 3;
    // The Context
    string context = 4;
}

// DetachVolumeOpts is a structure which indicates all required
// properties for detaching a volume.
message DetachVolumeOpts {
	// The access protocol for detaching a volume.
    string accessProtocol = 1;
	// The connectionData for detaching a volume.
	string connectionData = 2;
    // The metadata for detaching a volume, optional.
    map<string, string> metadata = 3;
    // The Context
    string context = 4;
}

// Generic response, it return:
// 1. Return result with message when create/update resource successfully.
// 2. Return result without message when delete resource successfully.
// 3. Return Error with error code and message when operate unsuccessfully.
message GenericResponse {
    message Result {
        string message = 1;
    }
    
    message Error {
        string code = 1;
        string description = 2;
    }
    
    oneof reply {
        Result result = 1;
        Error error = 2;
    }
}<|MERGE_RESOLUTION|>--- conflicted
+++ resolved
@@ -58,8 +58,20 @@
     
     // Delete a volume attachment
     rpc DeleteAttachment (DeleteAttachmentOpts) returns (GenericResponse){}
-<<<<<<< HEAD
-	
+    // Create a replication
+    rpc CreateReplication (CreateReplicationOpts) returns (GenericResponse){}
+
+    // Delete a replication
+    rpc DeleteReplication (DeleteReplicationOpts) returns (GenericResponse){}
+
+    // Enable a replication
+    rpc EnableReplication (EnableReplicationOpts) returns (GenericResponse){}
+
+    // Disable a replication
+    rpc DisableReplication (DisableReplicationOpts) returns (GenericResponse){}
+
+    // Failover a replication
+    rpc FailoverReplication (FailoverReplicationOpts) returns (GenericResponse){}
     // Create a volume group
     rpc CreateVolumeGroup (CreateVolumeGroupOpts) returns (GenericResponse){}
 	
@@ -67,25 +79,7 @@
     rpc UpdateVolumeGroup (UpdateVolumeGroupOpts) returns (GenericResponse){}
 	
     // Delete volume group
-    rpc DeleteVolumeGroup (DeleteVolumeGroupOpts) returns (GenericResponse){}
-=======
-
-    // Create a replication
-    rpc CreateReplication (CreateReplicationOpts) returns (GenericResponse){}
-
-    // Delete a replication
-    rpc DeleteReplication (DeleteReplicationOpts) returns (GenericResponse){}
-
-    // Enable a replication
-    rpc EnableReplication (EnableReplicationOpts) returns (GenericResponse){}
-
-    // Disable a replication
-    rpc DisableReplication (DisableReplicationOpts) returns (GenericResponse){}
-
-    // Failover a replication
-    rpc FailoverReplication (FailoverReplicationOpts) returns (GenericResponse){}
->>>>>>> 66ce57cc
-}
+    rpc DeleteVolumeGroup (DeleteVolumeGroupOpts) returns (GenericResponse){}}
 
 // CreateVolumeOpts is a structure which indicates all required properties
 // for creating a volume.
@@ -249,53 +243,6 @@
     string initiator = 5;
 }
 
-<<<<<<< HEAD
-// CreateVolumeGroupOpts is a structure which indicates all required
-// properties for creating a volume group.
-message CreateVolumeGroupOpts {
-    // The uuid of the volume group, optional when creating.
-    string id = 1;
-    // The name of the volume, required.
-    string name = 2;
-    // The driver of the volume group.
-    string driverName = 3;
-    // The description of the volume, optional.
-    string description = 4;
-    // When create volume from snapshot, this field is required.
-    string availabilityZone = 5;
-    // The addVolumes contain UUIDs of volumes to be added to the group.
-    repeated string addVolumes = 6;
-    // The removeVolumes contains the volumes to be removed from the group.
-    repeated string removeVolumes = 7;
-    // The pool belongs to the group.
-    string poolId =8;
-    // The Context
-    string context = 9;
-}
-
-message UpdateVolumeGroupOpts{
-    // The uuid of the volume group, optional when updating.
-    string id = 1;
-    // The driver of the volume group.
-    string driverName = 2;
-    // The addVolumes contain UUIDs of volumes to be added to the group.
-    repeated string addVolumes = 3;
-    // The removeVolumes contains the volumes to be removed from the group.
-    repeated string removeVolumes = 4;
-    // The Context
-    string context = 5;
-}
-
-message DeleteVolumeGroupOpts{
-    // The uuid of the volume group, optional when deleting.
-    string id = 1;
-    // The driver of the volume group.
-    string driverName = 2;
-    // The Context
-    string context = 3;
-}
-
-=======
 message VolumeData {
     map<string, string> data = 1;
 }
@@ -488,7 +435,51 @@
     // The replication metadata
     map<string, string> metadata = 18;
 }
->>>>>>> 66ce57cc
+
+// CreateVolumeGroupOpts is a structure which indicates all required
+// properties for creating a volume group.
+message CreateVolumeGroupOpts {
+    // The uuid of the volume group, optional when creating.
+    string id = 1;
+    // The name of the volume, required.
+    string name = 2;
+    // The driver of the volume group.
+    string driverName = 3;
+    // The description of the volume, optional.
+    string description = 4;
+    // When create volume from snapshot, this field is required.
+    string availabilityZone = 5;
+    // The addVolumes contain UUIDs of volumes to be added to the group.
+    repeated string addVolumes = 6;
+    // The removeVolumes contains the volumes to be removed from the group.
+    repeated string removeVolumes = 7;
+    // The pool belongs to the group.
+    string poolId =8;
+    // The Context
+    string context = 9;
+}
+
+message UpdateVolumeGroupOpts{
+    // The uuid of the volume group, optional when updating.
+    string id = 1;
+    // The driver of the volume group.
+    string driverName = 2;
+    // The addVolumes contain UUIDs of volumes to be added to the group.
+    repeated string addVolumes = 3;
+    // The removeVolumes contains the volumes to be removed from the group.
+    repeated string removeVolumes = 4;
+    // The Context
+    string context = 5;
+}
+
+message DeleteVolumeGroupOpts{
+    // The uuid of the volume group, optional when deleting.
+    string id = 1;
+    // The driver of the volume group.
+    string driverName = 2;
+    // The Context
+    string context = 3;
+}
 service AttachDock {
     // Attach a volume
     rpc AttachVolume (AttachVolumeOpts) returns (GenericResponse){}
