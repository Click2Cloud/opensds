// Copyright (c) 2017 Huawei Technologies Co., Ltd. All Rights Reserved.
//
// Licensed under the Apache License, Version 2.0 (the "License");
// you may not use this file except in compliance with the License.
// You may obtain a copy of the License at
//
//     http://www.apache.org/licenses/LICENSE-2.0
//
// Unless required by applicable law or agreed to in writing, software
// distributed under the License is distributed on an "AS IS" BASIS,
// WITHOUT WARRANTIES OR CONDITIONS OF ANY KIND, either express or implied.
// See the License for the specific language governing permissions and
// limitations under the License.

/*
This module implements a entry into the OpenSDS northbound service.
*/

package controller

import (
<<<<<<< HEAD
	context2 "context"
=======
	"context"
>>>>>>> 6ab2373e
	"encoding/json"
	"errors"
	"fmt"
	"net"

	log "github.com/golang/glog"
	osdsCtx "github.com/opensds/opensds/pkg/context"
	"github.com/opensds/opensds/pkg/controller/dr"
	"github.com/opensds/opensds/pkg/controller/metrics"
	"github.com/opensds/opensds/pkg/controller/policy"
	"github.com/opensds/opensds/pkg/controller/selector"
	"github.com/opensds/opensds/pkg/controller/volume"
	"github.com/opensds/opensds/pkg/db"
	"github.com/opensds/opensds/pkg/model"
	pb "github.com/opensds/opensds/pkg/model/proto"
	"github.com/opensds/opensds/pkg/utils"
	"google.golang.org/grpc"
)

const (
	CREATE_LIFECIRCLE_FLAG = iota + 1
	GET_LIFECIRCLE_FLAG
	LIST_LIFECIRCLE_FLAG
	DELETE_LIFECIRCLE_FLAG
	EXTEND_LIFECIRCLE_FLAG
)

func NewController(port string) *Controller {
	volCtrl := volume.NewController()
	metricsCtrl := metrics.NewController()
	return &Controller{
		selector:         selector.NewSelector(),
		volumeController: volCtrl,
		metricsController: metricsCtrl,
		drController:     dr.NewController(volCtrl),
		Port:             port,
	}
}

type Controller struct {
	selector         selector.Selector
	volumeController volume.Controller
	metricsController metrics.Controller
	drController     dr.Controller
	policyController policy.Controller

	Port string
}

// Run method would start the listen mechanism of controller module.
func (c *Controller) Run() error {
	// New Grpc Server
	s := grpc.NewServer()
	// Register controller service.
	pb.RegisterControllerServer(s, c)

	// Listen the controller server port.
	lis, err := net.Listen("tcp", c.Port)
	if err != nil {
		log.Fatalf("failed to listen: %+v", err)
		return err
	}

	log.Info("Controller server initialized! Start listening on port:", lis.Addr())

	// Start controller server watching loop.
	defer s.Stop()
	return s.Serve(lis)
}

// CreateVolume implements pb.ControllerServer.CreateVolume
func (c *Controller) CreateVolume(contx context.Context, opt *pb.CreateVolumeOpts) (*pb.GenericResponse, error) {
	var err error
	var snap *model.VolumeSnapshotSpec
	var snapVol *model.VolumeSpec

	log.Info("Controller server receive create volume request, vr =", opt)

	ctx := osdsCtx.NewContextFromJson(opt.GetContext())
	prf := model.NewProfileFromJson(opt.Profile)

	if opt.SnapshotId != "" {
		snap, err = db.C.GetVolumeSnapshot(ctx, opt.SnapshotId)
		if err != nil {
			db.UpdateVolumeStatus(ctx, db.C, opt.Id, model.VolumeError)
			log.Error("get snapshot failed in create volume method: ", err)
			return pb.GenericResponseError(err), err
		}
		snapVol, err = db.C.GetVolume(ctx, snap.VolumeId)
		if err != nil {
			db.UpdateVolumeStatus(ctx, db.C, opt.Id, model.VolumeError)
			log.Error("get volume failed in create volume method: ", err)
			return pb.GenericResponseError(err), err
		}
		opt.SnapshotSize = snapVol.Size
		opt.PoolId = snapVol.PoolId
		opt.Metadata = utils.MergeStringMaps(opt.Metadata, snap.Metadata)
	}

	// This vol structure is currently fetched from database, but eventually
	// it will be removed after SelectSupportedPoolForVolume method in selector
	// is updated.
	vol, err := db.C.GetVolume(ctx, opt.Id)
	if err != nil {
		db.UpdateVolumeStatus(ctx, db.C, opt.Id, model.VolumeError)
		return pb.GenericResponseError(err), err
	}
	polInfo, err := c.selector.SelectSupportedPoolForVolume(vol)
	if err != nil {
		db.UpdateVolumeStatus(ctx, db.C, opt.Id, model.VolumeError)
		return pb.GenericResponseError(err), err
	}
	// whether specify a pool or not, opt's poolid and pool name should be
	// assigned by polInfo
	opt.PoolId = polInfo.Id
	opt.PoolName = polInfo.Name

	dockInfo, err := db.C.GetDock(ctx, polInfo.DockId)
	if err != nil {
		db.UpdateVolumeStatus(ctx, db.C, opt.Id, model.VolumeError)
		log.Error("when search supported dock resource:", err.Error())
		return pb.GenericResponseError(err), err
	}
	c.volumeController.SetDock(dockInfo)
	opt.DriverName = dockInfo.DriverName

	result, err := c.volumeController.CreateVolume(opt)
	if err != nil {
		// Change the status of the volume to error when the creation faild
		defer db.UpdateVolumeStatus(ctx, db.C, opt.Id, model.VolumeError)
		log.Error("when create volume:", err.Error())
		return pb.GenericResponseError(err), err
	}
	result.PoolId, result.ProfileId = opt.GetPoolId(), opt.GetProfileId()

	// Update the volume data in database.
	db.C.UpdateStatus(ctx, result, model.VolumeAvailable)

	// Select the storage tag according to the lifecycle flag.
	c.policyController = policy.NewController(prf)
	c.policyController.Setup(CREATE_LIFECIRCLE_FLAG)
	c.policyController.SetDock(dockInfo)

	var errChanPolicy = make(chan error, 1)
	defer close(errChanPolicy)
	volBody, _ := json.Marshal(result)
	go c.policyController.ExecuteAsyncPolicy(opt, string(volBody), errChanPolicy)
	if err := <-errChanPolicy; err != nil {
		return pb.GenericResponseError(err), err
	}

	return pb.GenericResponseResult(result), nil
}

// DeleteVolume implements pb.ControllerServer.DeleteVolume
func (c *Controller) DeleteVolume(contx context.Context, opt *pb.DeleteVolumeOpts) (*pb.GenericResponse, error) {

	log.Info("Controller server receive delete volume request, vr =", opt)

	ctx := osdsCtx.NewContextFromJson(opt.GetContext())
	prf := model.NewProfileFromJson(opt.Profile)
	// Select the storage tag according to the lifecycle flag.
	c.policyController = policy.NewController(prf)
	c.policyController.Setup(DELETE_LIFECIRCLE_FLAG)

	dockInfo, err := db.C.GetDockByPoolId(ctx, opt.PoolId)
	if err != nil {
		log.Error("when search dock in db by pool id: ", err)
		db.UpdateVolumeStatus(ctx, db.C, opt.Id, model.VolumeErrorDeleting)
		return pb.GenericResponseError(err), err
	}
	c.policyController.SetDock(dockInfo)
	c.volumeController.SetDock(dockInfo)
	opt.DriverName = dockInfo.DriverName

	var errChan = make(chan error, 1)
	defer close(errChan)
	go c.policyController.ExecuteAsyncPolicy(opt, "", errChan)

	if err := <-errChan; err != nil {
		log.Error("when execute async policy: ", err)
		db.UpdateVolumeStatus(ctx, db.C, opt.Id, model.VolumeErrorDeleting)
		return pb.GenericResponseError(err), err
	}

	if err = c.volumeController.DeleteVolume(opt); err != nil {
		db.UpdateVolumeStatus(ctx, db.C, opt.Id, model.VolumeErrorDeleting)
		return pb.GenericResponseError(err), err
	}

	if err = db.C.DeleteVolume(ctx, opt.GetId()); err != nil {
		return pb.GenericResponseError(err), err
	}

	return pb.GenericResponseResult(nil), nil
}

// ExtendVolume implements pb.ControllerServer.ExtendVolume
func (c *Controller) ExtendVolume(contx context.Context, opt *pb.ExtendVolumeOpts) (*pb.GenericResponse, error) {

	log.Info("Controller server receive extend volume request, vr =", opt)

	ctx := osdsCtx.NewContextFromJson(opt.GetContext())
	vol, err := db.C.GetVolume(ctx, opt.Id)
	if err != nil {
		log.Error("get volume failed in extend volume method: ", err.Error())
		return pb.GenericResponseError(err), err
	}

	// roll back size and status
	var rollBack = false
	defer func() {
		if rollBack {
			db.UpdateVolumeStatus(ctx, db.C, opt.Id, model.VolumeAvailable)
		}
	}()

	pool, err := db.C.GetPool(ctx, vol.PoolId)
	if nil != err {
		log.Error("get pool failed in extend volume method: ", err.Error())
		rollBack = true
		return pb.GenericResponseError(err), err
	}

	var newSize = opt.GetSize()
	if pool.FreeCapacity <= (newSize - vol.Size) {
		reason := fmt.Sprintf("pool free capacity(%d) < new size(%d) - old size(%d)",
			pool.FreeCapacity, newSize, vol.Size)
		rollBack = true
		return pb.GenericResponseError(reason), errors.New(reason)
	}
	opt.PoolId = pool.Id
	opt.PoolName = pool.Name

	prf, err := db.C.GetProfile(ctx, vol.ProfileId)
	if err != nil {
		log.Error("when search profile in db:", err)
		rollBack = true
		return pb.GenericResponseError(err), err
	}

	// Select the storage tag according to the lifecycle flag.
	c.policyController = policy.NewController(prf)
	c.policyController.Setup(EXTEND_LIFECIRCLE_FLAG)

	dockInfo, err := db.C.GetDockByPoolId(ctx, vol.PoolId)
	if err != nil {
		log.Error("when search dock in db by pool id: ", err.Error())
		rollBack = true
		return pb.GenericResponseError(err), err

	}
	c.policyController.SetDock(dockInfo)
	c.volumeController.SetDock(dockInfo)
	opt.DriverName = dockInfo.DriverName

	result, err := c.volumeController.ExtendVolume(opt)
	if err != nil {
		log.Error("extend volume failed: ", err.Error())
		rollBack = true
		return pb.GenericResponseError(err), err
	}

	// Update the volume data in database.
	result.Size = newSize
	result.PoolId, result.ProfileId = opt.GetPoolId(), opt.GetProfileId()
	db.C.UpdateStatus(ctx, result, model.VolumeAvailable)

	volBody, _ := json.Marshal(result)
	var errChan = make(chan error, 1)
	defer close(errChan)
	go c.policyController.ExecuteAsyncPolicy(opt, string(volBody), errChan)

	if err := <-errChan; err != nil {
		log.Error("when execute async policy:", err.Error())
		return pb.GenericResponseError(err), err
	}

	return pb.GenericResponseResult(result), nil
}

// CreateVolumeAttachment implements pb.ControllerServer.CreateVolumeAttachment
func (c *Controller) CreateVolumeAttachment(contx context.Context, opt *pb.CreateVolumeAttachmentOpts) (*pb.GenericResponse, error) {

	log.Info("Controller server receive create volume attachment request, vr =", opt)

	ctx := osdsCtx.NewContextFromJson(opt.GetContext())
	vol, err := db.C.GetVolume(ctx, opt.VolumeId)
	if err != nil {
		log.Error("get volume failed in create volume attachment method: ", err)
		db.UpdateVolumeAttachmentStatus(ctx, db.C, opt.Id, model.VolumeAttachError)
		return pb.GenericResponseError(err), err
	}
	opt.Metadata = utils.MergeStringMaps(opt.Metadata, vol.Metadata)

	pol, err := db.C.GetPool(ctx, vol.PoolId)
	if err != nil {
		log.Error("get pool failed in create volume attachment method: ", err)
		db.UpdateVolumeAttachmentStatus(ctx, db.C, opt.Id, model.VolumeAttachError)
		return pb.GenericResponseError(err), err
	}
	var protocol = pol.Extras.IOConnectivity.AccessProtocol
	if protocol == "" {
		// Default protocol is iscsi
		protocol = "iscsi"
	}
	opt.AccessProtocol = protocol

	dockInfo, err := db.C.GetDock(ctx, pol.DockId)
	if err != nil {
		log.Error("when search supported dock resource:", err)
		db.UpdateVolumeAttachmentStatus(ctx, db.C, opt.Id, model.VolumeAttachError)
		return pb.GenericResponseError(err), err
	}
	c.volumeController.SetDock(dockInfo)
	opt.DriverName = dockInfo.DriverName

	result, err := c.volumeController.CreateVolumeAttachment(opt)
	if err != nil {
		db.UpdateVolumeAttachmentStatus(ctx, db.C, opt.Id, model.VolumeAttachError)
		return pb.GenericResponseError(err), err
	}

	result.AccessProtocol = protocol
	db.C.UpdateStatus(ctx, result, model.VolumeAttachAvailable)
	db.UpdateVolumeStatus(ctx, db.C, vol.Id, model.VolumeInUse)

	return pb.GenericResponseResult(result), nil
}

// DeleteVolumeAttachment implements pb.ControllerServer.DeleteVolumeAttachment
func (c *Controller) DeleteVolumeAttachment(contx context.Context, opt *pb.DeleteVolumeAttachmentOpts) (*pb.GenericResponse, error) {

	log.Info("Controller server receive delete volume attachment request, vr =", opt)

	ctx := osdsCtx.NewContextFromJson(opt.GetContext())
	vol, err := db.C.GetVolume(ctx, opt.VolumeId)
	if err != nil {
		log.Error("get volume failed in delete volume attachment method: ", err)
		db.UpdateVolumeAttachmentStatus(ctx, db.C, opt.Id, model.VolumeAttachErrorDeleting)
		return pb.GenericResponseError(err), err
	}
	opt.Metadata = utils.MergeStringMaps(opt.Metadata, vol.Metadata)

	dockInfo, err := db.C.GetDockByPoolId(ctx, vol.PoolId)
	if err != nil {
		log.Error("when search supported dock resource: ", err)
		db.UpdateVolumeAttachmentStatus(ctx, db.C, opt.Id, model.VolumeAttachErrorDeleting)
		return pb.GenericResponseError(err), err
	}
	c.volumeController.SetDock(dockInfo)
	opt.DriverName = dockInfo.DriverName

	if err = c.volumeController.DeleteVolumeAttachment(opt); err != nil {
		db.UpdateVolumeAttachmentStatus(ctx, db.C, opt.Id, model.VolumeAttachErrorDeleting)
		return pb.GenericResponseError(err), err
	}
	if err = db.C.DeleteVolumeAttachment(ctx, opt.Id); err != nil {
		log.Error("error occurred in dock module when delete volume attachment in db: ", err)
		db.UpdateVolumeAttachmentStatus(ctx, db.C, opt.Id, model.VolumeAttachErrorDeleting)
		return pb.GenericResponseError(err), err
	}

	db.UpdateVolumeStatus(ctx, db.C, vol.Id, model.VolumeAvailable)

	return pb.GenericResponseResult(nil), nil
}

// CreateVolumeSnapshot implements pb.ControllerServer.CreateVolumeSnapshot
func (c *Controller) CreateVolumeSnapshot(contx context.Context, opt *pb.CreateVolumeSnapshotOpts) (*pb.GenericResponse, error) {

	log.Info("Controller server receive create volume snapshot request, vr =", opt)

	ctx := osdsCtx.NewContextFromJson(opt.GetContext())
	if opt.Metadata == nil {
		opt.Metadata = map[string]string{}
	}
	// Get snapshot profile
	if opt.ProfileId != "" {
		profile, err := db.C.GetProfile(ctx, opt.ProfileId)
		if err != nil {
			log.Error("when get profile resource: ", err)
			db.UpdateVolumeSnapshotStatus(ctx, db.C, opt.Id, model.VolumeSnapError)
			return pb.GenericResponseError(err), err
		}

		if profile.SnapshotProperties.Topology.Bucket != "" {
			opt.Metadata["bucket"] = profile.SnapshotProperties.Topology.Bucket
		}
	}

	vol, err := db.C.GetVolume(ctx, opt.VolumeId)
	if err != nil {
		log.Error("get volume failed in create volume snapshot method: ", err)
		db.UpdateVolumeSnapshotStatus(ctx, db.C, opt.Id, model.VolumeSnapError)
		return pb.GenericResponseError(err), err
	}
	opt.Size = vol.Size
	opt.Metadata = utils.MergeStringMaps(opt.Metadata, vol.Metadata)

	dockInfo, err := db.C.GetDockByPoolId(ctx, vol.PoolId)
	if err != nil {
		log.Error("when search supported dock resource: ", err)
		db.UpdateVolumeSnapshotStatus(ctx, db.C, opt.Id, model.VolumeSnapError)
		return pb.GenericResponseError(err), err
	}
	c.volumeController.SetDock(dockInfo)
	opt.DriverName = dockInfo.DriverName

	result, err := c.volumeController.CreateVolumeSnapshot(opt)
	if err != nil {
		db.UpdateVolumeSnapshotStatus(ctx, db.C, opt.Id, model.VolumeSnapError)
		return pb.GenericResponseError(err), err
	}

	db.C.UpdateStatus(ctx, result, model.VolumeSnapAvailable)
	return pb.GenericResponseResult(result), nil
}

// DeleteVolumeSnapshot implements pb.ControllerServer.DeleteVolumeSnapshot
func (c *Controller) DeleteVolumeSnapshot(contx context.Context, opt *pb.DeleteVolumeSnapshotOpts) (*pb.GenericResponse, error) {

	log.Info("Controller server receive delete volume snapshot request, vr =", opt)

	ctx := osdsCtx.NewContextFromJson(opt.GetContext())
	vol, err := db.C.GetVolume(ctx, opt.VolumeId)
	if err != nil {
		log.Error("get volume failed in delete volume snapshot method: ", err)
		db.UpdateVolumeSnapshotStatus(ctx, db.C, opt.Id, model.VolumeSnapErrorDeleting)
		return pb.GenericResponseError(err), err
	}
	opt.Metadata = utils.MergeStringMaps(opt.Metadata, vol.Metadata)

	dockInfo, err := db.C.GetDockByPoolId(ctx, vol.PoolId)
	if err != nil {
		log.Error("when search supported dock resource: ", err)
		db.UpdateVolumeSnapshotStatus(ctx, db.C, opt.Id, model.VolumeSnapErrorDeleting)
		return pb.GenericResponseError(err), err
	}
	c.volumeController.SetDock(dockInfo)
	opt.DriverName = dockInfo.DriverName

	if err = c.volumeController.DeleteVolumeSnapshot(opt); err != nil {
		log.Error("error occurred in controller module when delete volume snapshot: ", err)
		db.UpdateVolumeSnapshotStatus(ctx, db.C, opt.Id, model.VolumeSnapErrorDeleting)
		return pb.GenericResponseError(err), err
	}
	if err = db.C.DeleteVolumeSnapshot(ctx, opt.Id); err != nil {
		log.Error("error occurred in controller module when delete volume snapshot in db: ", err)
		db.UpdateVolumeSnapshotStatus(ctx, db.C, opt.Id, model.VolumeSnapErrorDeleting)
		return pb.GenericResponseError(err), err
	}

	return pb.GenericResponseResult(nil), nil
}

// CreateReplication implements pb.ControllerServer.CreateReplication
func (c *Controller) CreateReplication(contx context.Context, opt *pb.CreateReplicationOpts) (*pb.GenericResponse, error) {
	// TODO: Get profile and do some policy action.

	log.Info("Controller server receive create volume replication request, vr =", opt)

	ctx := osdsCtx.NewContextFromJson(opt.GetContext())
	pvol, err := db.C.GetVolume(ctx, opt.PrimaryVolumeId)
	if err != nil {
		db.UpdateReplicationStatus(ctx, db.C, opt.Id, model.ReplicationError)
		return pb.GenericResponseError(err), err
	}
	// TODO: If user does not provide the secondary volume. Do the following steps:
	// 1. Get profile from db.
	// 2. Use selector to choose backend.
	// 3. Create volume.
	// TODO: The secondary volume may be across region.
	svol, err := db.C.GetVolume(ctx, opt.SecondaryVolumeId)
	if err != nil {
		db.UpdateReplicationStatus(ctx, db.C, opt.Id, model.ReplicationError)
		return pb.GenericResponseError(err), err
	}

	// This replica structure is currently fetched from database, but eventually
	// it will be removed after CreateReplication method in drController is
	// updated.
	replica, err := db.C.GetReplication(ctx, opt.Id)
	if err != nil {
		db.UpdateReplicationStatus(ctx, db.C, opt.Id, model.ReplicationError)
		return pb.GenericResponseError(err), err
	}
	result, err := c.drController.CreateReplication(ctx, replica, pvol, svol)
	if err != nil {
		db.UpdateReplicationStatus(ctx, db.C, opt.Id, model.ReplicationError)
		return pb.GenericResponseError(err), err
	}

	// update status ,driver data, metadata
	db.C.UpdateStatus(ctx, result, model.ReplicationAvailable)
	return pb.GenericResponseResult(result), nil
}

// DeleteReplication implements pb.ControllerServer.DeleteReplication
func (c *Controller) DeleteReplication(contx context.Context, opt *pb.DeleteReplicationOpts) (*pb.GenericResponse, error) {

	log.Info("Controller server receive delete volume replication request, vr =", opt)

	ctx := osdsCtx.NewContextFromJson(opt.GetContext())
	pvol, err := db.C.GetVolume(ctx, opt.PrimaryVolumeId)
	if err != nil {
		db.UpdateReplicationStatus(ctx, db.C, opt.Id, model.ReplicationErrorDeleting)
		return pb.GenericResponseError(err), err
	}
	svol, err := db.C.GetVolume(ctx, opt.SecondaryVolumeId)
	if err != nil {
		db.UpdateReplicationStatus(ctx, db.C, opt.Id, model.ReplicationErrorDeleting)
		return pb.GenericResponseError(err), err
	}

	// This replica structure is currently fetched from database, but eventually
	// it will be removed after DeleteReplication method in drController is
	// updated.
	replica, err := db.C.GetReplication(ctx, opt.Id)
	if err != nil {
		db.UpdateReplicationStatus(ctx, db.C, opt.Id, model.ReplicationErrorDeleting)
		return pb.GenericResponseError(err), err
	}
	if err = c.drController.DeleteReplication(ctx, replica, pvol, svol); err != nil {
		db.UpdateReplicationStatus(ctx, db.C, opt.Id, model.ReplicationErrorDeleting)
		return pb.GenericResponseError(err), err
	}

	if err = db.C.DeleteReplication(ctx, opt.Id); err != nil {
		log.Error("error occurred in controller module when delete volume snapshot in db: ", err)
		db.UpdateReplicationStatus(ctx, db.C, opt.Id, model.ReplicationErrorDeleting)
		return pb.GenericResponseError(err), err
	}

	return pb.GenericResponseResult(nil), nil
}

// EnableReplication implements pb.ControllerServer.EnableReplication
func (c *Controller) EnableReplication(contx context.Context, opt *pb.EnableReplicationOpts) (*pb.GenericResponse, error) {

	log.Info("Controller server receive enable volume replication request, vr =", opt)

	ctx := osdsCtx.NewContextFromJson(opt.GetContext())
	pvol, err := db.C.GetVolume(ctx, opt.PrimaryVolumeId)
	if err != nil {
		db.UpdateReplicationStatus(ctx, db.C, opt.Id, model.ReplicationErrorEnabling)
		return pb.GenericResponseError(err), err
	}
	svol, err := db.C.GetVolume(ctx, opt.SecondaryVolumeId)
	if err != nil {
		db.UpdateReplicationStatus(ctx, db.C, opt.Id, model.ReplicationErrorEnabling)
		return pb.GenericResponseError(err), err
	}

	// This replica structure is currently fetched from database, but eventually
	// it will be removed after EnableReplication method in drController is
	// updated.
	replica, err := db.C.GetReplication(ctx, opt.Id)
	if err != nil {
		db.UpdateReplicationStatus(ctx, db.C, opt.Id, model.ReplicationErrorEnabling)
		return pb.GenericResponseError(err), err
	}
	if err = c.drController.EnableReplication(ctx, replica, pvol, svol); err != nil {
		db.UpdateReplicationStatus(ctx, db.C, opt.Id, model.ReplicationErrorEnabling)
		return pb.GenericResponseError(err), err
	}

	db.UpdateReplicationStatus(ctx, db.C, opt.Id, model.ReplicationEnabled)
	return pb.GenericResponseResult(nil), nil
}

// DisableReplication implements pb.ControllerServer.DisableReplication
func (c *Controller) DisableReplication(contx context.Context, opt *pb.DisableReplicationOpts) (*pb.GenericResponse, error) {

	log.Info("Controller server receive disable volume replication request, vr =", opt)

	ctx := osdsCtx.NewContextFromJson(opt.GetContext())
	pvol, err := db.C.GetVolume(ctx, opt.PrimaryVolumeId)
	if err != nil {
		db.UpdateReplicationStatus(ctx, db.C, opt.Id, model.ReplicationErrorDisabling)
		return pb.GenericResponseError(err), err
	}
	svol, err := db.C.GetVolume(ctx, opt.SecondaryVolumeId)
	if err != nil {
		db.UpdateReplicationStatus(ctx, db.C, opt.Id, model.ReplicationErrorDisabling)
		return pb.GenericResponseError(err), err
	}

	// This replica structure is currently fetched from database, but eventually
	// it will be removed after DisableReplication method in drController is
	// updated.
	replica, err := db.C.GetReplication(ctx, opt.Id)
	if err != nil {
		db.UpdateReplicationStatus(ctx, db.C, opt.Id, model.ReplicationErrorDisabling)
		return pb.GenericResponseError(err), err
	}
	if err = c.drController.DisableReplication(ctx, replica, pvol, svol); err != nil {
		db.UpdateReplicationStatus(ctx, db.C, opt.Id, model.ReplicationErrorDisabling)
		return pb.GenericResponseError(err), err
	}

	db.UpdateReplicationStatus(ctx, db.C, opt.Id, model.ReplicationDisabled)
	return pb.GenericResponseResult(nil), nil
}

// FailoverReplication implements pb.ControllerServer.FailoverReplication
func (c *Controller) FailoverReplication(contx context.Context, opt *pb.FailoverReplicationOpts) (*pb.GenericResponse, error) {

	log.Info("Controller server receive failover volume replication request, vr =", opt)

	ctx := osdsCtx.NewContextFromJson(opt.GetContext())
	pvol, err := db.C.GetVolume(ctx, opt.PrimaryVolumeId)
	if err != nil {
		db.UpdateReplicationStatus(ctx, db.C, opt.Id, model.ReplicationErrorFailover)
		return pb.GenericResponseError(err), err
	}
	svol, err := db.C.GetVolume(ctx, opt.SecondaryVolumeId)
	if err != nil {
		db.UpdateReplicationStatus(ctx, db.C, opt.Id, model.ReplicationErrorFailover)
		return pb.GenericResponseError(err), err
	}

	var replicaStatus string
	var failover = &model.FailoverReplicationSpec{
		AllowAttachedVolume: opt.AllowAttachedVolume,
		SecondaryBackendId:  opt.SecondaryBackendId,
	}
	// This replica structure is currently fetched from database, but eventually
	// it will be removed after FailoverReplication method in drController is
	// updated.
	replica, err := db.C.GetReplication(ctx, opt.Id)
	if err != nil {
		db.UpdateReplicationStatus(ctx, db.C, opt.Id, model.ReplicationErrorDisabling)
		return pb.GenericResponseError(err), err
	}
	err = c.drController.FailoverReplication(ctx, replica, failover, pvol, svol)
	if failover.SecondaryBackendId == model.ReplicationDefaultBackendId {
		if err != nil {
			db.UpdateReplicationStatus(ctx, db.C, opt.Id, model.ReplicationErrorFailover)
			return pb.GenericResponseError(err), err
		}
		replicaStatus = model.ReplicationFailover
	} else {
		if err != nil {
			db.UpdateReplicationStatus(ctx, db.C, opt.Id, model.ReplicationErrorFailback)
			return pb.GenericResponseError(err), err
		}
		replicaStatus = model.ReplicationEnabled
	}

	db.UpdateReplicationStatus(ctx, db.C, opt.Id, replicaStatus)
	return pb.GenericResponseResult(nil), nil
}

// CreateVolumeGroup implements pb.ControllerServer.CreateVolumeGroup
func (c *Controller) CreateVolumeGroup(contx context.Context, opt *pb.CreateVolumeGroupOpts) (*pb.GenericResponse, error) {

	log.Info("Controller server receive create volume group request, vr =", opt)

	ctx := osdsCtx.NewContextFromJson(opt.GetContext())
	// This vg structure is currently fetched from database, but eventually
	// it will be removed after SelectSupportedPoolForVG method in selector
	// is updated.
	vg, err := db.C.GetVolumeGroup(ctx, opt.Id)
	if err != nil {
		db.UpdateVolumeGroupStatus(ctx, db.C, opt.Id, model.VolumeGroupError)
		return pb.GenericResponseError(err), err
	}
	polInfo, err := c.selector.SelectSupportedPoolForVG(vg)
	if err != nil {
		log.Error("no valid pool find for group: ", err)
		db.UpdateVolumeGroupStatus(ctx, db.C, opt.Id, model.VolumeGroupError)
		return pb.GenericResponseError(err), err
	}
	opt.PoolId = polInfo.Id

	dockInfo, err := db.C.GetDock(ctx, polInfo.DockId)
	if err != nil {
		log.Error("no valid dock find for group: ", err)
		db.UpdateVolumeGroupStatus(ctx, db.C, opt.Id, model.VolumeGroupError)
		return pb.GenericResponseError(err), err
	}
	c.volumeController.SetDock(dockInfo)
	opt.DriverName = dockInfo.DriverName

	result, err := c.volumeController.CreateVolumeGroup(opt)
	if err != nil {
		db.UpdateVolumeGroupStatus(ctx, db.C, opt.Id, model.VolumeGroupError)
		return pb.GenericResponseError(err), err
	}
	result.PoolId = polInfo.Id

	// Update group id in the volumes
	for _, addVolId := range opt.AddVolumes {
		if _, err = db.C.UpdateVolume(ctx, &model.VolumeSpec{
			BaseModel: &model.BaseModel{Id: addVolId},
			GroupId:   opt.GetId(),
		}); err != nil {
			return pb.GenericResponseError(err), err
		}
	}

	// TODO Policy controller for the vg need to be modified.
	//	// Select the storage tag according to the lifecycle flag.
	//	c.policyController = policy.NewController(profile)
	//	c.policyController.Setup(CREATE_LIFECIRCLE_FLAG)
	//	c.policyController.SetDock(dockInfo)

	//	var errChanPolicy = make(chan error, 1)
	//	defer close(errChanPolicy)
	//	volBody, _ := json.Marshal(result)
	//	go c.policyController.ExecuteAsyncPolicy(opt, string(volBody), errChanPolicy)
	//	if err := <-errChanPolicy; err != nil {
	//		log.Error("When execute async policy:", err)
	//		errchanVolume <- err
	//		return
	//	}
	db.C.UpdateStatus(ctx, result, model.VolumeGroupAvailable)
	return pb.GenericResponseResult(result), nil
}

// UpdateVolumeGroup implements pb.ControllerServer.UpdateVolumeGroup
func (c *Controller) UpdateVolumeGroup(contx context.Context, opt *pb.UpdateVolumeGroupOpts) (*pb.GenericResponse, error) {

	log.Info("Controller server receive update volume group request, vr =", opt)

	ctx := osdsCtx.NewContextFromJson(opt.GetContext())
	dock, err := db.C.GetDockByPoolId(ctx, opt.PoolId)
	if err != nil {
		db.UpdateVolumeGroupStatus(ctx, db.C, opt.Id, model.VolumeGroupError)
		return pb.GenericResponseError(err), err
	}
	c.volumeController.SetDock(dock)
	opt.DriverName = dock.DriverName

	vg, err := c.volumeController.UpdateVolumeGroup(opt)
	if err != nil {
		log.Error("when create volume group: ", err)
		db.UpdateVolumeGroupStatus(ctx, db.C, opt.Id, model.VolumeGroupError)

		//for _, addVol := range opt.AddVolumes {
		//	db.UpdateVolumeStatus(ctx, db.C, addVol, model.VolumeError)
		//}
		//for _, rmVol := range opt.RemoveVolumes {
		//	db.UpdateVolumeStatus(ctx, db.C, rmVol, model.VolumeError)
		//}

		return pb.GenericResponseError(err), err
	}

	// Update group id in the volumes
	for _, addVolId := range opt.AddVolumes {
		if _, err = db.C.UpdateVolume(ctx, &model.VolumeSpec{
			BaseModel: &model.BaseModel{Id: addVolId},
			GroupId:   opt.GetId(),
		}); err != nil {
			return pb.GenericResponseError(err), err
		}
	}

	for _, rmVolId := range opt.RemoveVolumes {
		if _, err = db.C.UpdateVolume(ctx, &model.VolumeSpec{
			BaseModel: &model.BaseModel{Id: rmVolId},
			GroupId:   "",
		}); err != nil {
			return pb.GenericResponseError(err), err
		}
	}

	// TODO Policy controller for the vg need to be modified.
	//	// Select the storage tag according to the lifecycle flag.
	//	c.policyController = policy.NewController(profile)
	//	c.policyController.Setup(CREATE_LIFECIRCLE_FLAG)
	//	c.policyController.SetDock(dockInfo)

	//	var errChanPolicy = make(chan error, 1)
	//	defer close(errChanPolicy)
	//	volBody, _ := json.Marshal(result)
	//	go c.policyController.ExecuteAsyncPolicy(opt, string(volBody), errChanPolicy)
	//	if err := <-errChanPolicy; err != nil {
	//		log.Error("When execute async policy:", err)
	//		errchanVolume <- err
	//		return
	//	}
	db.C.UpdateStatus(ctx, vg, model.VolumeGroupAvailable)
	return pb.GenericResponseResult(vg), nil
}

// DeleteVolumeGroup implements pb.ControllerServer.DeleteVolumeGroup
func (c *Controller) DeleteVolumeGroup(contx context.Context, opt *pb.DeleteVolumeGroupOpts) (*pb.GenericResponse, error) {
	ctx := osdsCtx.NewContextFromJson(opt.GetContext())

	log.Info("Controller server receive delete volume group request, vr =", opt)

	dock, err := db.C.GetDockByPoolId(ctx, opt.PoolId)
	if err != nil {
		db.UpdateVolumeGroupStatus(ctx, db.C, opt.Id, model.VolumeGroupErrorDeleting)
		return pb.GenericResponseError(err), err
	}
	c.volumeController.SetDock(dock)
	opt.DriverName = dock.DriverName

	if err = c.volumeController.DeleteVolumeGroup(opt); err != nil {
		log.Error("when delete volume group: ", err)
		db.UpdateVolumeGroupStatus(ctx, db.C, opt.Id, model.VolumeGroupErrorDeleting)
		return pb.GenericResponseError(err), err

	}

	if err = db.C.DeleteVolumeGroup(ctx, opt.Id); err != nil {
		log.Error("error occurred in controller module when delete volume group in db: ", err)
		db.UpdateVolumeGroupStatus(ctx, db.C, opt.Id, model.VolumeGroupErrorDeleting)
		return pb.GenericResponseError(err), err
	}

	return pb.GenericResponseResult(nil), nil
}
func (c *Controller) GetMetrics(context context2.Context, opt *pb.GetMetricsOpts) (*pb.GenericResponse, error) {
	log.Info("in controller get metrics methods")

	var result *[]model.MetricSpec
	var err error

	if opt.StartTime=="" && opt.EndTime==""{
		// no start and end time specified, get the latest value of this metric
		result, err = c.metricsController.GetLatestMetrics(opt)
	} else if opt.StartTime==opt.EndTime{
		// same start and end time specified, get the value of this metric at that timestamp
		result, err = c.metricsController.GetInstantMetrics(opt)
	} else {
		// range of start and end time is specified
		result, err = c.metricsController.GetRangeMetrics(opt)
	}

	if err != nil {
		log.Error("get metrics failed: ", err.Error())

		return pb.GenericResponseError(err), err
	}

	return pb.GenericResponseResult(result), err
}<|MERGE_RESOLUTION|>--- conflicted
+++ resolved
@@ -19,11 +19,7 @@
 package controller
 
 import (
-<<<<<<< HEAD
-	context2 "context"
-=======
 	"context"
->>>>>>> 6ab2373e
 	"encoding/json"
 	"errors"
 	"fmt"
