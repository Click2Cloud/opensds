// Copyright (c) 2017 Huawei Technologies Co., Ltd. All Rights Reserved.
//
// Licensed under the Apache License, Version 2.0 (the "License");
// you may not use this file except in compliance with the License.
// You may obtain a copy of the License at
//
//     http://www.apache.org/licenses/LICENSE-2.0
//
// Unless required by applicable law or agreed to in writing, software
// distributed under the License is distributed on an "AS IS" BASIS,
// WITHOUT WARRANTIES OR CONDITIONS OF ANY KIND, either express or implied.
// See the License for the specific language governing permissions and
// limitations under the License.

/*
This module implements a entry into the OpenSDS northbound service.
*/

package controller

import (
	"encoding/json"
	"errors"
	"fmt"
	"strconv"

	log "github.com/golang/glog"
	c "github.com/opensds/opensds/pkg/context"
	"github.com/opensds/opensds/pkg/controller/dr"
	"github.com/opensds/opensds/pkg/controller/policy"
	"github.com/opensds/opensds/pkg/controller/selector"
	"github.com/opensds/opensds/pkg/controller/volume"
	"github.com/opensds/opensds/pkg/db"
	pb "github.com/opensds/opensds/pkg/dock/proto"
	"github.com/opensds/opensds/pkg/model"
	"github.com/opensds/opensds/pkg/utils"
)

const (
	CREATE_LIFECIRCLE_FLAG = iota + 1
	GET_LIFECIRCLE_FLAG
	LIST_LIFECIRCLE_FLAG
	DELETE_LIFECIRCLE_FLAG
	EXTEND_LIFECIRCLE_FLAG
)

var Brain *Controller

func NewController() *Controller {
	volCtrl := volume.NewController()
	return &Controller{
		selector:         selector.NewSelector(),
		volumeController: volCtrl,
		drController:     dr.NewController(volCtrl),
	}
}

type Controller struct {
	selector         selector.Selector
	volumeController volume.Controller
	drController     dr.Controller
	policyController policy.Controller
}

func (c *Controller) CreateVolume(ctx *c.Context, in *model.VolumeSpec, errchanVolume chan error) {
	var err error
	var profile *model.ProfileSpec

	if in.ProfileId == "" {
		log.Warning("Use default profile when user doesn't specify profile.")
		profile, err = db.C.GetDefaultProfile(ctx)
	} else {
		profile, err = db.C.GetProfile(ctx, in.ProfileId)
	}
	if err != nil {
		log.Error("Get profile failed: ", err)
		if errUpdate := db.C.UpdateStatus(ctx, in, model.VOLUME_ERROR); errUpdate != nil {
			errchanVolume <- errUpdate
			return
		}
		errchanVolume <- err
		return
	}

	var filterRequest map[string]interface{}
	if profile.Extras != nil {
		filterRequest = profile.Extras
	} else {
		filterRequest = make(map[string]interface{})
	}
	filterRequest["freeCapacity"] = ">= " + strconv.Itoa(int(in.Size))
	filterRequest["availabilityZone"] = in.AvailabilityZone

	polInfo, err := c.selector.SelectSupportedPool(filterRequest)
	if err != nil {
		if errUpdate := db.C.UpdateStatus(ctx, in, model.VOLUME_ERROR); errUpdate != nil {
			errchanVolume <- errUpdate
			return
		}
		errchanVolume <- err
		return
	}

	dockInfo, err := db.C.GetDock(ctx, polInfo.DockId)
	if err != nil {
		log.Error("When search supported dock resource:", err.Error())
		if errUpdate := db.C.UpdateStatus(ctx, in, model.VOLUME_ERROR); errUpdate != nil {
			errchanVolume <- errUpdate
			return
		}
		errchanVolume <- err
		return
	}
	c.volumeController.SetDock(dockInfo)
	opt := &pb.CreateVolumeOpts{
		Id:               in.Id,
		Name:             in.Name,
		Description:      in.Description,
		Size:             in.Size,
		AvailabilityZone: in.AvailabilityZone,
		ProfileId:        profile.Id,
		PoolId:           polInfo.Id,
		PoolName:         polInfo.Name,
		DriverName:       dockInfo.DriverName,
		Context:          ctx.ToJson(),
	}

	result, err := c.volumeController.CreateVolume(opt)
	if err != nil {
		//Change the status of the volume to error when the creation faild
<<<<<<< HEAD
		if errUpdate := db.C.UpdateStatus(ctx, in, model.VOLUME_ERROR); errUpdate != nil {
=======
		if errUpdate := c.UpdateStatus(ctx, in, model.VolumeError); errUpdate != nil {
>>>>>>> 66ce57cc
			errchanVolume <- errUpdate
			return
		}
		log.Error("When create volume:", err.Error())
		errchanVolume <- err
		return
	}

	result.PoolId, result.ProfileId = opt.GetPoolId(), opt.GetProfileId()

	// Update the volume data in database.
<<<<<<< HEAD
	if err = db.C.UpdateStatus(ctx, result, model.VOLUME_AVAILABLE); err != nil {
=======
	if err = c.UpdateStatus(ctx, result, model.VolumeAvailable); err != nil {
>>>>>>> 66ce57cc
		errchanVolume <- err
		return
	}

	// Select the storage tag according to the lifecycle flag.
	c.policyController = policy.NewController(profile)
	c.policyController.Setup(CREATE_LIFECIRCLE_FLAG)
	c.policyController.SetDock(dockInfo)

	var errChanPolicy = make(chan error, 1)
	defer close(errChanPolicy)
	volBody, _ := json.Marshal(result)
	go c.policyController.ExecuteAsyncPolicy(opt, string(volBody), errChanPolicy)
	if err := <-errChanPolicy; err != nil {
		log.Error("When execute async policy:", err)
		errchanVolume <- err
		return
	}
	errchanVolume <- nil
}

func (c *Controller) DeleteVolume(ctx *c.Context, in *model.VolumeSpec, errchanvol chan error) {
	prf, err := db.C.GetProfile(ctx, in.ProfileId)
	if err != nil {
		log.Error("when search profile in db:", err)
		errchanvol <- err
		return
	}

	// Select the storage tag according to the lifecycle flag.
	c.policyController = policy.NewController(prf)
	c.policyController.Setup(DELETE_LIFECIRCLE_FLAG)

	dockInfo, err := db.C.GetDockByPoolId(ctx, in.PoolId)
	if err != nil {
		log.Error("When search dock in db by pool id: ", err)
		errchanvol <- err
		return
	}
	c.policyController.SetDock(dockInfo)
	c.volumeController.SetDock(dockInfo)

	opt := &pb.DeleteVolumeOpts{
		Id:         in.Id,
		Metadata:   in.Metadata,
		DriverName: dockInfo.DriverName,
		Context:    ctx.ToJson(),
	}

	var errChan = make(chan error, 1)
	defer close(errChan)
	go c.policyController.ExecuteAsyncPolicy(opt, "", errChan)

	if err := <-errChan; err != nil {
		log.Error("When execute async policy:", err)
		errchanvol <- err
		return
	}

	err = c.volumeController.DeleteVolume(opt)
	if err != nil {
<<<<<<< HEAD
		if errUpdate := db.C.UpdateStatus(ctx, in, model.VOLUEM_ERROR_DELETING); errUpdate != nil {
=======
		if errUpdate := c.UpdateStatus(ctx, in, model.VolumeErrorDeleting); errUpdate != nil {
>>>>>>> 66ce57cc
			errchanvol <- errUpdate
			return
		}
		errchanvol <- err
		return
	}
	if err = db.C.DeleteVolume(ctx, opt.GetId()); err != nil {
		log.Error("Error occurred in dock module when delete volume in db:", err.Error())
		errchanvol <- err
		return
	}
	errchanvol <- nil
}

// ExtendVolume ...
func (c *Controller) ExtendVolume(ctx *c.Context, volID string, newSize int64, errchanVolume chan error) {
	vol, err := db.C.GetVolume(ctx, volID)
	var volumeSize = vol.Size
	if err != nil {
		log.Error("Get volume failed in extend volume method: ", err.Error())
		errchanVolume <- err
		return
	}

	if newSize > vol.Size {
		pool, err := db.C.GetPool(ctx, vol.PoolId)
		if nil != err {
			log.Error("Get pool failed in extend volume method: ", err.Error())
			errchanVolume <- err
			return
		}

		if pool.FreeCapacity >= (newSize - vol.Size) {
			vol.Size = newSize
		} else {
			reason := fmt.Sprintf("pool free capacity(%d) < new size(%d) - old size(%d)",
				pool.FreeCapacity, newSize, vol.Size)
			errchanVolume <- errors.New(reason)
			return
		}
	} else {
		reason := fmt.Sprintf("new size(%d) <= old size(%d)", newSize, vol.Size)
		errchanVolume <- errors.New(reason)
		log.Error(reason)
		return
	}

	prf, err := db.C.GetProfile(ctx, vol.ProfileId)
	if err != nil {
		log.Error("when search profile in db:", err)
		errchanVolume <- err
		return
	}

	// Select the storage tag according to the lifecycle flag.
	c.policyController = policy.NewController(prf)
	c.policyController.Setup(EXTEND_LIFECIRCLE_FLAG)

	dockInfo, err := db.C.GetDockByPoolId(ctx, vol.PoolId)
	if err != nil {
		log.Error("When search dock in db by pool id: ", err.Error())
		errchanVolume <- err
		return

	}
	c.policyController.SetDock(dockInfo)
	c.volumeController.SetDock(dockInfo)

	opt := &pb.ExtendVolumeOpts{
		Id:         vol.Id,
		Size:       vol.Size,
		Metadata:   vol.Metadata,
		DriverName: dockInfo.DriverName,
		Context:    ctx.ToJson(),
	}

	result, err := c.volumeController.ExtendVolume(opt)
	if err != nil {
<<<<<<< HEAD
		volume := &model.VolumeSpec{
			BaseModel: &model.BaseModel{
				Id: opt.GetId(),
			},
			Size: volumeSize,
		}
		if errUpdate := db.C.UpdateStatus(ctx, volume, model.VOLUME_ERROR); errUpdate != nil {
=======
		vol.Size = volumeSize
		if errUpdate := c.UpdateStatus(ctx, vol, model.VolumeError); errUpdate != nil {
>>>>>>> 66ce57cc
			errchanVolume <- errUpdate
			return
		}
		errchanVolume <- err
		return
	}
	result.PoolId, result.ProfileId = opt.GetPoolId(), opt.GetProfileId()

	// Update the volume data in database.
<<<<<<< HEAD
	if errUpdate := db.C.UpdateStatus(ctx, result, model.VOLUME_AVAILABLE); errUpdate != nil {
=======
	if errUpdate := c.UpdateStatus(ctx, result, model.VolumeAvailable); errUpdate != nil {
>>>>>>> 66ce57cc
		errchanVolume <- errUpdate
		return
	}

	volBody, _ := json.Marshal(result)
	var errChan = make(chan error, 1)
	defer close(errChan)
	go c.policyController.ExecuteAsyncPolicy(opt, string(volBody), errChan)

	if err := <-errChan; err != nil {
		log.Error("When execute async policy:", err.Error())
		errchanVolume <- err
		return
	}

	errchanVolume <- nil
}

func (c *Controller) CreateVolumeAttachment(ctx *c.Context, in *model.VolumeAttachmentSpec, errchanVolAtm chan error) {
	vol, err := db.C.GetVolume(ctx, in.VolumeId)
	if err != nil {
		log.Error("Get volume failed in create volume attachment method: ", err)
		errchanVolAtm <- err
		return
	}
	dockInfo, err := db.C.GetDockByPoolId(ctx, vol.PoolId)
	if err != nil {
		log.Error("When search supported dock resource:", err)
		errchanVolAtm <- err
		return
	}
	c.volumeController.SetDock(dockInfo)
	var atm = &pb.CreateAttachmentOpts{
		Id:       in.Id,
		VolumeId: in.VolumeId,
		HostInfo: &pb.HostInfo{
			Platform:  in.Platform,
			OsType:    in.OsType,
			Ip:        in.Ip,
			Host:      in.Host,
			Initiator: in.Initiator,
		},
		Metadata:   utils.MergeStringMaps(in.Metadata, vol.Metadata),
		DriverName: dockInfo.DriverName,
		Context:    ctx.ToJson(),
	}
	result, err := c.volumeController.CreateVolumeAttachment(atm)
	if err != nil {
<<<<<<< HEAD
		if errUpdate := db.C.UpdateStatus(ctx, in, model.VOLUMEATM_ERROR); errUpdate != nil {
=======
		if errUpdate := c.UpdateStatus(ctx, in, model.VolumeAttachError); errUpdate != nil {
>>>>>>> 66ce57cc
			errchanVolAtm <- errUpdate
			return
		}
		errchanVolAtm <- err
		return
	}
<<<<<<< HEAD
	if err = db.C.UpdateStatus(ctx, result, model.VOLUMEATM_AVAILABLE); err != nil {
=======
	if err = c.UpdateStatus(ctx, result, model.VolumeAttachAvailable); err != nil {
>>>>>>> 66ce57cc
		errchanVolAtm <- err
		return
	}
	errchanVolAtm <- nil
}

func (c *Controller) UpdateVolumeAttachment(in *model.VolumeAttachmentSpec) (*model.VolumeAttachmentSpec, error) {
	return nil, errors.New("Not implemented!")
}

func (c *Controller) DeleteVolumeAttachment(ctx *c.Context, in *model.VolumeAttachmentSpec, errchan chan error) {
	vol, err := db.C.GetVolume(ctx, in.VolumeId)
	if err != nil {
		log.Error("Get volume failed in delete volume attachment method: ", err)
		errchan <- err
		return
	}
	dockInfo, err := db.C.GetDockByPoolId(ctx, vol.PoolId)
	if err != nil {
		log.Error("When search supported dock resource:", err)
		errchan <- err
		return
	}
	c.volumeController.SetDock(dockInfo)

	err = c.volumeController.DeleteVolumeAttachment(
		&pb.DeleteAttachmentOpts{
			Id:       in.Id,
			VolumeId: in.VolumeId,
			HostInfo: &pb.HostInfo{
				Platform:  in.Platform,
				OsType:    in.OsType,
				Ip:        in.Ip,
				Host:      in.Host,
				Initiator: in.Initiator,
			},
			Metadata:   utils.MergeStringMaps(in.Metadata, vol.Metadata),
			DriverName: dockInfo.DriverName,
			Context:    ctx.ToJson(),
		},
	)

	if err != nil {
<<<<<<< HEAD
		if errUpdate := db.C.UpdateStatus(ctx, in, model.VOLUMEATM_ERROR_DELETING); errUpdate != nil {
=======
		if errUpdate := c.UpdateStatus(ctx, in, model.VolumeAttachErrorDeleting); errUpdate != nil {
>>>>>>> 66ce57cc
			errchan <- errUpdate
			return
		}
		errchan <- err
		return
	}
	if err := db.C.DeleteVolumeAttachment(ctx, in.Id); err != nil {
		log.Error("Error occurred in dock module when delete volume attachment in db:", err)
		errchan <- err
		return
	}

	errchan <- nil
}

func (c *Controller) CreateVolumeSnapshot(ctx *c.Context, in *model.VolumeSnapshotSpec, errchan chan error) {
	vol, err := db.C.GetVolume(ctx, in.VolumeId)
	if err != nil {
		log.Error("Get volume failed in create volume snapshot method: ", err)
		errchan <- err
		return
	}

	dockInfo, err := db.C.GetDockByPoolId(ctx, vol.PoolId)
	if err != nil {
		log.Error("When search supported dock resource:", err)
		errchan <- err
		return
	}
	c.volumeController.SetDock(dockInfo)

	snp, err := c.volumeController.CreateVolumeSnapshot(
		&pb.CreateVolumeSnapshotOpts{
			Id:          in.Id,
			Name:        in.Name,
			Description: in.Description,
			VolumeId:    in.VolumeId,
			Size:        vol.Size,
			Metadata:    utils.MergeStringMaps(in.Metadata, vol.Metadata),
			DriverName:  dockInfo.DriverName,
			Context:     ctx.ToJson(),
		},
	)
	if err != nil {
<<<<<<< HEAD
		if errUpdate := db.C.UpdateStatus(ctx, in, model.VOLUMESNAP_ERROR); errUpdate != nil {
=======
		if errUpdate := c.UpdateStatus(ctx, in, model.VolumeSnapError); errUpdate != nil {
>>>>>>> 66ce57cc
			errchan <- errUpdate
			return
		}
		errchan <- err
		return
	}
<<<<<<< HEAD
	if errUpdate := db.C.UpdateStatus(ctx, snp, model.VOLUMESNAP_AVAILABLE); errUpdate != nil {
=======
	if errUpdate := c.UpdateStatus(ctx, snp, model.VolumeSnapAvailable); errUpdate != nil {
>>>>>>> 66ce57cc
		errchan <- errUpdate
		return
	}
	errchan <- nil
}

func (c *Controller) DeleteVolumeSnapshot(ctx *c.Context, in *model.VolumeSnapshotSpec, errchan chan error) {
	vol, err := db.C.GetVolume(ctx, in.VolumeId)
	if err != nil {
		log.Error("Get volume failed in delete volume snapshot method: ", err)
		errchan <- err
		return
	}
	dockInfo, err := db.C.GetDockByPoolId(ctx, vol.PoolId)
	if err != nil {
		log.Error("When search supported dock resource:", err)
		errchan <- err
		return
	}
	c.volumeController.SetDock(dockInfo)

	err = c.volumeController.DeleteVolumeSnapshot(
		&pb.DeleteVolumeSnapshotOpts{
			Id:         in.Id,
			VolumeId:   in.VolumeId,
			Metadata:   utils.MergeStringMaps(in.Metadata, vol.Metadata),
			DriverName: dockInfo.DriverName,
			Context:    ctx.ToJson(),
		},
	)
	if err != nil {
<<<<<<< HEAD
		if errUpdate := db.C.UpdateStatus(ctx, in, model.VOLUMESNAP_ERROR_DELETING); errUpdate != nil {
=======
		if errUpdate := c.UpdateStatus(ctx, in, model.VolumeSnapErrorDeleting); errUpdate != nil {
>>>>>>> 66ce57cc
			errchan <- errUpdate
			return
		}
		log.Error("Error occurred in dock module when delete volume snapshot in driver:", err)
		errchan <- err
		return
	}
	if err = db.C.DeleteVolumeSnapshot(ctx, in.Id); err != nil {
		log.Error("Error occurred in dock module when delete volume snapshot in db:", err)
		errchan <- err
		return
	}
	errchan <- nil
}

func (c *Controller) CreateVolumeGroup(ctx *c.Context, in *model.VolumeGroupSpec) error {
	polInfo, err := c.selector.SelectSupportedPoolForVG(in)
	if err != nil {
		msg := "No valid pool find for group"
		log.Error(msg)
		if err = db.C.UpdateStatus(ctx, in, model.VOLUMEGROUP_ERROR); err != nil {
			return err
		}
		return errors.New(msg)
	}
	dockInfo, err := db.C.GetDock(ctx, polInfo.DockId)
	if err != nil {
		msg := "No valid dock find for group"
		log.Error(msg)
		if err = db.C.UpdateStatus(ctx, in, model.VOLUMEGROUP_ERROR); err != nil {
			return err
		}
		return errors.New(msg)
	}

<<<<<<< HEAD
	c.volumeController.SetDock(dockInfo)

	opt := &pb.CreateVolumeGroupOpts{
		Id:               in.Id,
		Name:             in.Name,
		Description:      in.Description,
		AvailabilityZone: in.AvailabilityZone,
		DriverName:       dockInfo.DriverName,
		PoolId:           polInfo.Id,
		Context:          ctx.ToJson(),
	}

	_, err = c.volumeController.CreateVolumeGroup(opt)
	if err != nil {
		return err
	}

	// TODO Policy controller for the vg need to be modified.
	//	// Select the storage tag according to the lifecycle flag.
	//	c.policyController = policy.NewController(profile)
	//	c.policyController.Setup(CREATE_LIFECIRCLE_FLAG)
	//	c.policyController.SetDock(dockInfo)

	//	var errChanPolicy = make(chan error, 1)
	//	defer close(errChanPolicy)
	//	volBody, _ := json.Marshal(result)
	//	go c.policyController.ExecuteAsyncPolicy(opt, string(volBody), errChanPolicy)
	//	if err := <-errChanPolicy; err != nil {
	//		log.Error("When execute async policy:", err)
	//		errchanVolume <- err
	//		return
	//	}
	return nil
}

func (c *Controller) UpdateVolumeGroup(ctx *c.Context, vg *model.VolumeGroupSpec, addVolumes []string, removeVolumes []string) error {
	dock, err := db.C.GetDockByPoolId(ctx, vg.PoolId)
	if err != nil {
		return err
	}

	c.volumeController.SetDock(dock)

	opt := &pb.UpdateVolumeGroupOpts{
		Id:            vg.Id,
		DriverName:    dock.DriverName,
		AddVolumes:    addVolumes,
		RemoveVolumes: removeVolumes,
		Context:       ctx.ToJson(),
	}

	err = c.volumeController.UpdateVolumeGroup(opt)
	if err != nil {
		log.Error("When create volume group:", err)
		return err
	}

	// TODO Policy controller for the vg need to be modified.
	//	// Select the storage tag according to the lifecycle flag.
	//	c.policyController = policy.NewController(profile)
	//	c.policyController.Setup(CREATE_LIFECIRCLE_FLAG)
	//	c.policyController.SetDock(dockInfo)

	//	var errChanPolicy = make(chan error, 1)
	//	defer close(errChanPolicy)
	//	volBody, _ := json.Marshal(result)
	//	go c.policyController.ExecuteAsyncPolicy(opt, string(volBody), errChanPolicy)
	//	if err := <-errChanPolicy; err != nil {
	//		log.Error("When execute async policy:", err)
	//		errchanVolume <- err
	//		return
	//	}
	return nil
}

func (c *Controller) DeleteVolumeGroup(ctx *c.Context, vg *model.VolumeGroupSpec) error {
	dock, err := db.C.GetDockByPoolId(ctx, vg.PoolId)
	if err != nil {
		return err
=======
	case *model.VolumeSpec:
		vol := in.(*model.VolumeSpec)
		vol.Status = status
		if _, errUpdate := db.C.UpdateVolume(ctx, vol); errUpdate != nil {
			log.Error("When update volume status in db:", errUpdate.Error())
			return errUpdate
		}
	case *model.ReplicationSpec:
		replica := in.(*model.ReplicationSpec)
		replica.ReplicationStatus = status
		if _, errUpdate := db.C.UpdateReplication(ctx, replica.Id, replica); errUpdate != nil {
			log.Error("When update volume status in db:", errUpdate.Error())
			return errUpdate
		}
>>>>>>> 66ce57cc
	}

	c.volumeController.SetDock(dock)

	opt := &pb.DeleteVolumeGroupOpts{
		Id:         vg.Id,
		DriverName: dock.DriverName,
		Context:    ctx.ToJson(),
	}

	err = c.volumeController.DeleteVolumeGroup(opt)
	if err != nil {
		log.Error("When delete volume group:", err)
		return err
	}

	return nil
}

func (c *Controller) CreateReplication(ctx *c.Context, in *model.ReplicationSpec) (*model.ReplicationSpec, error) {
	// TODO: Get profile and do some policy action.

	pvol, err := db.C.GetVolume(ctx, in.PrimaryVolumeId)
	if err != nil {
		return nil, err
	}
	// TODO: If user does not provide the secondary volume. Do the following steps:
	// 1. Get profile from db.
	// 2. Use selector to choose backend.
	// 3. Create volume.
	// TODO: The secondary volume may be across region.
	svol, err := db.C.GetVolume(ctx, in.SecondaryVolumeId)
	if err != nil {
		return nil, err
	}

	result, err := c.drController.CreateReplication(ctx, in, pvol, svol)
	result.ReplicationStatus = model.ReplicationEnabled
	if err != nil {
		result.ReplicationStatus = model.ReplicationError
	}

	// update status ,driver data, metadata
	db.C.UpdateReplication(ctx, result.Id, result)
	return result, err
}

func (c *Controller) DeleteReplication(ctx *c.Context, in *model.ReplicationSpec) error {

	pvol, err := db.C.GetVolume(ctx, in.PrimaryVolumeId)
	if err != nil {
		return err
	}
	svol, err := db.C.GetVolume(ctx, in.SecondaryVolumeId)
	if err != nil {
		return err
	}

	err = c.drController.DeleteReplication(ctx, in, pvol, svol)
	if err != nil {
		c.UpdateStatus(ctx, in, model.ReplicationErrorDeleting)
	}
	return err
}

func (c *Controller) EnableReplication(ctx *c.Context, in *model.ReplicationSpec) error {
	pvol, err := db.C.GetVolume(ctx, in.PrimaryVolumeId)
	if err != nil {
		return err
	}
	svol, err := db.C.GetVolume(ctx, in.SecondaryVolumeId)
	if err != nil {
		return err
	}

	err = c.drController.EnableReplication(ctx, in, pvol, svol)
	in.ReplicationStatus = model.ReplicationEnabled
	if err != nil {
		in.ReplicationStatus = model.ReplicationErrorEnabling
	}
	if _, err := db.C.UpdateReplication(ctx, in.Id, in); err != nil {
		log.Error("update replication in db error, ", err)
	}
	return err
}

func (c *Controller) DisableReplication(ctx *c.Context, in *model.ReplicationSpec) error {
	pvol, err := db.C.GetVolume(ctx, in.PrimaryVolumeId)
	if err != nil {
		return err
	}
	svol, err := db.C.GetVolume(ctx, in.SecondaryVolumeId)
	if err != nil {
		return err
	}

	err = c.drController.DisableReplication(ctx, in, pvol, svol)
	in.ReplicationStatus = model.ReplicationDisabled
	if err != nil {
		in.ReplicationStatus = model.ReplicationErrorDisabling
	}
	if _, err := db.C.UpdateReplication(ctx, in.Id, in); err != nil {
		log.Error("update replication in db error, ", err)
	}

	return err
}

func (c *Controller) FailoverReplication(ctx *c.Context, replication *model.ReplicationSpec, failover *model.FailoverReplicationSpec) error {
	pvol, err := db.C.GetVolume(ctx, replication.PrimaryVolumeId)
	if err != nil {
		return err
	}
	svol, err := db.C.GetVolume(ctx, replication.SecondaryVolumeId)
	if err != nil {
		return err
	}

	err = c.drController.FailoverReplication(ctx, replication, failover, pvol, svol)
	if failover.SecondaryBackendId == model.ReplicationDefaultBackendId {
		if err != nil {
			replication.ReplicationStatus = model.ReplicationErrorFailover
		} else {
			replication.ReplicationStatus = model.ReplicationFailover
		}
	} else {
		if err != nil {
			replication.ReplicationStatus = model.ReplicationErrorFailback
		} else {
			replication.ReplicationStatus = model.ReplicationEnabled
		}
	}

	if _, err := db.C.UpdateReplication(ctx, replication.Id, replication); err != nil {
		log.Error("update replication in db error, ", err)
	}
	return err
}<|MERGE_RESOLUTION|>--- conflicted
+++ resolved
@@ -74,7 +74,7 @@
 	}
 	if err != nil {
 		log.Error("Get profile failed: ", err)
-		if errUpdate := db.C.UpdateStatus(ctx, in, model.VOLUME_ERROR); errUpdate != nil {
+		if errUpdate := db.C.UpdateStatus(ctx, in, model.VolumeError); errUpdate != nil {
 			errchanVolume <- errUpdate
 			return
 		}
@@ -93,7 +93,7 @@
 
 	polInfo, err := c.selector.SelectSupportedPool(filterRequest)
 	if err != nil {
-		if errUpdate := db.C.UpdateStatus(ctx, in, model.VOLUME_ERROR); errUpdate != nil {
+		if errUpdate := db.C.UpdateStatus(ctx, in, model.VolumeError); errUpdate != nil {
 			errchanVolume <- errUpdate
 			return
 		}
@@ -104,7 +104,7 @@
 	dockInfo, err := db.C.GetDock(ctx, polInfo.DockId)
 	if err != nil {
 		log.Error("When search supported dock resource:", err.Error())
-		if errUpdate := db.C.UpdateStatus(ctx, in, model.VOLUME_ERROR); errUpdate != nil {
+		if errUpdate := db.C.UpdateStatus(ctx, in, model.VolumeError); errUpdate != nil {
 			errchanVolume <- errUpdate
 			return
 		}
@@ -128,11 +128,7 @@
 	result, err := c.volumeController.CreateVolume(opt)
 	if err != nil {
 		//Change the status of the volume to error when the creation faild
-<<<<<<< HEAD
-		if errUpdate := db.C.UpdateStatus(ctx, in, model.VOLUME_ERROR); errUpdate != nil {
-=======
-		if errUpdate := c.UpdateStatus(ctx, in, model.VolumeError); errUpdate != nil {
->>>>>>> 66ce57cc
+		if errUpdate := db.C.UpdateStatus(ctx, in, model.VolumeError); errUpdate != nil {
 			errchanVolume <- errUpdate
 			return
 		}
@@ -144,11 +140,7 @@
 	result.PoolId, result.ProfileId = opt.GetPoolId(), opt.GetProfileId()
 
 	// Update the volume data in database.
-<<<<<<< HEAD
-	if err = db.C.UpdateStatus(ctx, result, model.VOLUME_AVAILABLE); err != nil {
-=======
-	if err = c.UpdateStatus(ctx, result, model.VolumeAvailable); err != nil {
->>>>>>> 66ce57cc
+	if err = db.C.UpdateStatus(ctx, result, model.VolumeAvailable); err != nil {
 		errchanVolume <- err
 		return
 	}
@@ -210,11 +202,7 @@
 
 	err = c.volumeController.DeleteVolume(opt)
 	if err != nil {
-<<<<<<< HEAD
-		if errUpdate := db.C.UpdateStatus(ctx, in, model.VOLUEM_ERROR_DELETING); errUpdate != nil {
-=======
-		if errUpdate := c.UpdateStatus(ctx, in, model.VolumeErrorDeleting); errUpdate != nil {
->>>>>>> 66ce57cc
+		if errUpdate := db.C.UpdateStatus(ctx, in, model.VolumeErrorDeleting); errUpdate != nil {
 			errchanvol <- errUpdate
 			return
 		}
@@ -293,18 +281,8 @@
 
 	result, err := c.volumeController.ExtendVolume(opt)
 	if err != nil {
-<<<<<<< HEAD
-		volume := &model.VolumeSpec{
-			BaseModel: &model.BaseModel{
-				Id: opt.GetId(),
-			},
-			Size: volumeSize,
-		}
-		if errUpdate := db.C.UpdateStatus(ctx, volume, model.VOLUME_ERROR); errUpdate != nil {
-=======
 		vol.Size = volumeSize
-		if errUpdate := c.UpdateStatus(ctx, vol, model.VolumeError); errUpdate != nil {
->>>>>>> 66ce57cc
+		if errUpdate := db.C.UpdateStatus(ctx, vol, model.VolumeError); errUpdate != nil {
 			errchanVolume <- errUpdate
 			return
 		}
@@ -314,11 +292,7 @@
 	result.PoolId, result.ProfileId = opt.GetPoolId(), opt.GetProfileId()
 
 	// Update the volume data in database.
-<<<<<<< HEAD
-	if errUpdate := db.C.UpdateStatus(ctx, result, model.VOLUME_AVAILABLE); errUpdate != nil {
-=======
-	if errUpdate := c.UpdateStatus(ctx, result, model.VolumeAvailable); errUpdate != nil {
->>>>>>> 66ce57cc
+	if errUpdate := db.C.UpdateStatus(ctx, result, model.VolumeAvailable); errUpdate != nil {
 		errchanVolume <- errUpdate
 		return
 	}
@@ -367,22 +341,14 @@
 	}
 	result, err := c.volumeController.CreateVolumeAttachment(atm)
 	if err != nil {
-<<<<<<< HEAD
-		if errUpdate := db.C.UpdateStatus(ctx, in, model.VOLUMEATM_ERROR); errUpdate != nil {
-=======
-		if errUpdate := c.UpdateStatus(ctx, in, model.VolumeAttachError); errUpdate != nil {
->>>>>>> 66ce57cc
+		if errUpdate := db.C.UpdateStatus(ctx, in, model.VolumeAttachError); errUpdate != nil {
 			errchanVolAtm <- errUpdate
 			return
 		}
 		errchanVolAtm <- err
 		return
 	}
-<<<<<<< HEAD
-	if err = db.C.UpdateStatus(ctx, result, model.VOLUMEATM_AVAILABLE); err != nil {
-=======
-	if err = c.UpdateStatus(ctx, result, model.VolumeAttachAvailable); err != nil {
->>>>>>> 66ce57cc
+	if err = db.C.UpdateStatus(ctx, result, model.VolumeAttachAvailable); err != nil {
 		errchanVolAtm <- err
 		return
 	}
@@ -426,11 +392,7 @@
 	)
 
 	if err != nil {
-<<<<<<< HEAD
-		if errUpdate := db.C.UpdateStatus(ctx, in, model.VOLUMEATM_ERROR_DELETING); errUpdate != nil {
-=======
-		if errUpdate := c.UpdateStatus(ctx, in, model.VolumeAttachErrorDeleting); errUpdate != nil {
->>>>>>> 66ce57cc
+		if errUpdate := db.C.UpdateStatus(ctx, in, model.VolumeAttachErrorDeleting); errUpdate != nil {
 			errchan <- errUpdate
 			return
 		}
@@ -475,22 +437,14 @@
 		},
 	)
 	if err != nil {
-<<<<<<< HEAD
-		if errUpdate := db.C.UpdateStatus(ctx, in, model.VOLUMESNAP_ERROR); errUpdate != nil {
-=======
-		if errUpdate := c.UpdateStatus(ctx, in, model.VolumeSnapError); errUpdate != nil {
->>>>>>> 66ce57cc
+		if errUpdate := db.C.UpdateStatus(ctx, in, model.VolumeSnapError); errUpdate != nil {
 			errchan <- errUpdate
 			return
 		}
 		errchan <- err
 		return
 	}
-<<<<<<< HEAD
-	if errUpdate := db.C.UpdateStatus(ctx, snp, model.VOLUMESNAP_AVAILABLE); errUpdate != nil {
-=======
-	if errUpdate := c.UpdateStatus(ctx, snp, model.VolumeSnapAvailable); errUpdate != nil {
->>>>>>> 66ce57cc
+	if errUpdate := db.C.UpdateStatus(ctx, snp, model.VolumeSnapAvailable); errUpdate != nil {
 		errchan <- errUpdate
 		return
 	}
@@ -522,11 +476,7 @@
 		},
 	)
 	if err != nil {
-<<<<<<< HEAD
-		if errUpdate := db.C.UpdateStatus(ctx, in, model.VOLUMESNAP_ERROR_DELETING); errUpdate != nil {
-=======
-		if errUpdate := c.UpdateStatus(ctx, in, model.VolumeSnapErrorDeleting); errUpdate != nil {
->>>>>>> 66ce57cc
+		if errUpdate := db.C.UpdateStatus(ctx, in, model.VolumeSnapErrorDeleting); errUpdate != nil {
 			errchan <- errUpdate
 			return
 		}
@@ -547,7 +497,7 @@
 	if err != nil {
 		msg := "No valid pool find for group"
 		log.Error(msg)
-		if err = db.C.UpdateStatus(ctx, in, model.VOLUMEGROUP_ERROR); err != nil {
+		if err = db.C.UpdateStatus(ctx, in, model.VolumeGroupError); err != nil {
 			return err
 		}
 		return errors.New(msg)
@@ -556,13 +506,12 @@
 	if err != nil {
 		msg := "No valid dock find for group"
 		log.Error(msg)
-		if err = db.C.UpdateStatus(ctx, in, model.VOLUMEGROUP_ERROR); err != nil {
+		if err = db.C.UpdateStatus(ctx, in, model.VolumeGroupError); err != nil {
 			return err
 		}
 		return errors.New(msg)
 	}
 
-<<<<<<< HEAD
 	c.volumeController.SetDock(dockInfo)
 
 	opt := &pb.CreateVolumeGroupOpts{
@@ -598,6 +547,126 @@
 	return nil
 }
 
+func (c *Controller) CreateReplication(ctx *c.Context, in *model.ReplicationSpec) (*model.ReplicationSpec, error) {
+	// TODO: Get profile and do some policy action.
+
+	pvol, err := db.C.GetVolume(ctx, in.PrimaryVolumeId)
+	if err != nil {
+		return nil, err
+	}
+	// TODO: If user does not provide the secondary volume. Do the following steps:
+	// 1. Get profile from db.
+	// 2. Use selector to choose backend.
+	// 3. Create volume.
+	// TODO: The secondary volume may be across region.
+	svol, err := db.C.GetVolume(ctx, in.SecondaryVolumeId)
+	if err != nil {
+		return nil, err
+	}
+
+	result, err := c.drController.CreateReplication(ctx, in, pvol, svol)
+	result.ReplicationStatus = model.ReplicationEnabled
+	if err != nil {
+		result.ReplicationStatus = model.ReplicationError
+	}
+
+	// update status ,driver data, metadata
+	db.C.UpdateReplication(ctx, result.Id, result)
+	return result, err
+}
+
+func (c *Controller) DeleteReplication(ctx *c.Context, in *model.ReplicationSpec) error {
+
+	pvol, err := db.C.GetVolume(ctx, in.PrimaryVolumeId)
+	if err != nil {
+		return err
+	}
+	svol, err := db.C.GetVolume(ctx, in.SecondaryVolumeId)
+	if err != nil {
+		return err
+	}
+
+	err = c.drController.DeleteReplication(ctx, in, pvol, svol)
+	if err != nil {
+		db.C.UpdateStatus(ctx, in, model.ReplicationErrorDeleting)
+	}
+	return err
+}
+
+func (c *Controller) EnableReplication(ctx *c.Context, in *model.ReplicationSpec) error {
+	pvol, err := db.C.GetVolume(ctx, in.PrimaryVolumeId)
+	if err != nil {
+		return err
+	}
+	svol, err := db.C.GetVolume(ctx, in.SecondaryVolumeId)
+	if err != nil {
+		return err
+	}
+
+	err = c.drController.EnableReplication(ctx, in, pvol, svol)
+	in.ReplicationStatus = model.ReplicationEnabled
+	if err != nil {
+		in.ReplicationStatus = model.ReplicationErrorEnabling
+	}
+	if _, err := db.C.UpdateReplication(ctx, in.Id, in); err != nil {
+		log.Error("update replication in db error, ", err)
+	}
+	return err
+}
+
+func (c *Controller) DisableReplication(ctx *c.Context, in *model.ReplicationSpec) error {
+	pvol, err := db.C.GetVolume(ctx, in.PrimaryVolumeId)
+	if err != nil {
+		return err
+	}
+	svol, err := db.C.GetVolume(ctx, in.SecondaryVolumeId)
+	if err != nil {
+		return err
+	}
+
+	err = c.drController.DisableReplication(ctx, in, pvol, svol)
+	in.ReplicationStatus = model.ReplicationDisabled
+	if err != nil {
+		in.ReplicationStatus = model.ReplicationErrorDisabling
+	}
+	if _, err := db.C.UpdateReplication(ctx, in.Id, in); err != nil {
+		log.Error("update replication in db error, ", err)
+	}
+
+	return err
+}
+
+func (c *Controller) FailoverReplication(ctx *c.Context, replication *model.ReplicationSpec, failover *model.FailoverReplicationSpec) error {
+	pvol, err := db.C.GetVolume(ctx, replication.PrimaryVolumeId)
+	if err != nil {
+		return err
+	}
+	svol, err := db.C.GetVolume(ctx, replication.SecondaryVolumeId)
+	if err != nil {
+		return err
+	}
+
+	err = c.drController.FailoverReplication(ctx, replication, failover, pvol, svol)
+	if failover.SecondaryBackendId == model.ReplicationDefaultBackendId {
+		if err != nil {
+			replication.ReplicationStatus = model.ReplicationErrorFailover
+		} else {
+			replication.ReplicationStatus = model.ReplicationFailover
+		}
+	} else {
+		if err != nil {
+			replication.ReplicationStatus = model.ReplicationErrorFailback
+		} else {
+			replication.ReplicationStatus = model.ReplicationEnabled
+		}
+	}
+
+	if _, err := db.C.UpdateReplication(ctx, replication.Id, replication); err != nil {
+		log.Error("update replication in db error, ", err)
+	}
+	return err
+}
+
 func (c *Controller) UpdateVolumeGroup(ctx *c.Context, vg *model.VolumeGroupSpec, addVolumes []string, removeVolumes []string) error {
 	dock, err := db.C.GetDockByPoolId(ctx, vg.PoolId)
 	if err != nil {
@@ -642,22 +711,6 @@
 	dock, err := db.C.GetDockByPoolId(ctx, vg.PoolId)
 	if err != nil {
 		return err
-=======
-	case *model.VolumeSpec:
-		vol := in.(*model.VolumeSpec)
-		vol.Status = status
-		if _, errUpdate := db.C.UpdateVolume(ctx, vol); errUpdate != nil {
-			log.Error("When update volume status in db:", errUpdate.Error())
-			return errUpdate
-		}
-	case *model.ReplicationSpec:
-		replica := in.(*model.ReplicationSpec)
-		replica.ReplicationStatus = status
-		if _, errUpdate := db.C.UpdateReplication(ctx, replica.Id, replica); errUpdate != nil {
-			log.Error("When update volume status in db:", errUpdate.Error())
-			return errUpdate
-		}
->>>>>>> 66ce57cc
 	}
 
 	c.volumeController.SetDock(dock)
@@ -675,124 +728,4 @@
 	}
 
 	return nil
-}
-
-func (c *Controller) CreateReplication(ctx *c.Context, in *model.ReplicationSpec) (*model.ReplicationSpec, error) {
-	// TODO: Get profile and do some policy action.
-
-	pvol, err := db.C.GetVolume(ctx, in.PrimaryVolumeId)
-	if err != nil {
-		return nil, err
-	}
-	// TODO: If user does not provide the secondary volume. Do the following steps:
-	// 1. Get profile from db.
-	// 2. Use selector to choose backend.
-	// 3. Create volume.
-	// TODO: The secondary volume may be across region.
-	svol, err := db.C.GetVolume(ctx, in.SecondaryVolumeId)
-	if err != nil {
-		return nil, err
-	}
-
-	result, err := c.drController.CreateReplication(ctx, in, pvol, svol)
-	result.ReplicationStatus = model.ReplicationEnabled
-	if err != nil {
-		result.ReplicationStatus = model.ReplicationError
-	}
-
-	// update status ,driver data, metadata
-	db.C.UpdateReplication(ctx, result.Id, result)
-	return result, err
-}
-
-func (c *Controller) DeleteReplication(ctx *c.Context, in *model.ReplicationSpec) error {
-
-	pvol, err := db.C.GetVolume(ctx, in.PrimaryVolumeId)
-	if err != nil {
-		return err
-	}
-	svol, err := db.C.GetVolume(ctx, in.SecondaryVolumeId)
-	if err != nil {
-		return err
-	}
-
-	err = c.drController.DeleteReplication(ctx, in, pvol, svol)
-	if err != nil {
-		c.UpdateStatus(ctx, in, model.ReplicationErrorDeleting)
-	}
-	return err
-}
-
-func (c *Controller) EnableReplication(ctx *c.Context, in *model.ReplicationSpec) error {
-	pvol, err := db.C.GetVolume(ctx, in.PrimaryVolumeId)
-	if err != nil {
-		return err
-	}
-	svol, err := db.C.GetVolume(ctx, in.SecondaryVolumeId)
-	if err != nil {
-		return err
-	}
-
-	err = c.drController.EnableReplication(ctx, in, pvol, svol)
-	in.ReplicationStatus = model.ReplicationEnabled
-	if err != nil {
-		in.ReplicationStatus = model.ReplicationErrorEnabling
-	}
-	if _, err := db.C.UpdateReplication(ctx, in.Id, in); err != nil {
-		log.Error("update replication in db error, ", err)
-	}
-	return err
-}
-
-func (c *Controller) DisableReplication(ctx *c.Context, in *model.ReplicationSpec) error {
-	pvol, err := db.C.GetVolume(ctx, in.PrimaryVolumeId)
-	if err != nil {
-		return err
-	}
-	svol, err := db.C.GetVolume(ctx, in.SecondaryVolumeId)
-	if err != nil {
-		return err
-	}
-
-	err = c.drController.DisableReplication(ctx, in, pvol, svol)
-	in.ReplicationStatus = model.ReplicationDisabled
-	if err != nil {
-		in.ReplicationStatus = model.ReplicationErrorDisabling
-	}
-	if _, err := db.C.UpdateReplication(ctx, in.Id, in); err != nil {
-		log.Error("update replication in db error, ", err)
-	}
-
-	return err
-}
-
-func (c *Controller) FailoverReplication(ctx *c.Context, replication *model.ReplicationSpec, failover *model.FailoverReplicationSpec) error {
-	pvol, err := db.C.GetVolume(ctx, replication.PrimaryVolumeId)
-	if err != nil {
-		return err
-	}
-	svol, err := db.C.GetVolume(ctx, replication.SecondaryVolumeId)
-	if err != nil {
-		return err
-	}
-
-	err = c.drController.FailoverReplication(ctx, replication, failover, pvol, svol)
-	if failover.SecondaryBackendId == model.ReplicationDefaultBackendId {
-		if err != nil {
-			replication.ReplicationStatus = model.ReplicationErrorFailover
-		} else {
-			replication.ReplicationStatus = model.ReplicationFailover
-		}
-	} else {
-		if err != nil {
-			replication.ReplicationStatus = model.ReplicationErrorFailback
-		} else {
-			replication.ReplicationStatus = model.ReplicationEnabled
-		}
-	}
-
-	if _, err := db.C.UpdateReplication(ctx, replication.Id, replication); err != nil {
-		log.Error("update replication in db error, ", err)
-	}
-	return err
 }