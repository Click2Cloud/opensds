--- conflicted
+++ resolved
@@ -24,7 +24,6 @@
 	"fmt"
 
 	log "github.com/golang/glog"
-
 	"github.com/opensds/opensds/pkg/api/policy"
 	c "github.com/opensds/opensds/pkg/context"
 	"github.com/opensds/opensds/pkg/controller"
@@ -53,7 +52,10 @@
 		return
 	}
 
-	result, pol, profile, err := controller.Brain.AsynCreateVolume(c.GetContext(this.Ctx), &volume)
+	// NOTE:It will create a volume entry into the database and initialize its status
+	// as "creating". It will not wait for the real volume creation to complete
+	// and will return result immediately.
+	result, pool, profile, err := controller.Brain.CreateVolumeDBEntry(c.GetContext(this.Ctx), &volume)
 	if err != nil {
 		reason := fmt.Sprintf("Create volume failed: %s", err.Error())
 		this.Ctx.Output.SetStatus(model.ErrorBadRequest)
@@ -75,9 +77,11 @@
 	this.Ctx.Output.SetStatus(StatusAccepted)
 	this.Ctx.Output.Body(body)
 
-	// Call global controller variable to handle create volume request.
+	// NOTE:The real volume creation process.
+	// CreateVolume request is sent to the Dock. Dock will update volume status to "available"
+	// after volume creation is completed.
 	var errchan = make(chan error, 1)
-	go controller.Brain.CreateVolume(c.GetContext(this.Ctx), result, pol, profile, errchan)
+	go controller.Brain.CreateVolume(c.GetContext(this.Ctx), result, pool, profile, errchan)
 	if err := <-errchan; err != nil {
 		reason := fmt.Sprintf("Marshal volume created result failed: %s", err.Error())
 		this.Ctx.Output.SetStatus(model.ErrorBadRequest)
@@ -218,12 +222,9 @@
 	}
 
 	id := this.Ctx.Input.Param(":volumeId")
-	// Call global controller variable to handle extend volume request.
-<<<<<<< HEAD
-	result, err := controller.Brain.AsynExtendVolume(c.GetContext(this.Ctx), volume)
-=======
-	result, err := controller.Brain.ExtendVolume(c.GetContext(this.Ctx), id, extendRequestBody.Extend.NewSize)
->>>>>>> d41f1c44
+	// NOTE:It will update the the status of the volume waiting for expansion in
+	// the database to "extending" and return the result immediately.
+	result, err := controller.Brain.ExtendVolumeDBEntry(c.GetContext(this.Ctx), id)
 	if err != nil {
 		reason := fmt.Sprintf("Extend volume failed: %s", err.Error())
 		this.Ctx.Output.SetStatus(model.ErrorBadRequest)
@@ -232,9 +233,11 @@
 		return
 	}
 
-	// Call global controller variable to handle extend volume request asynchronously.
+	// NOTE:The real volume extension process.
+	// Volume extension request is sent to the Dock. Dock will update volume status to "available"
+	// after volume extension is completed.
 	var errchan = make(chan error, 1)
-	go controller.Brain.ExtendVolume(c.GetContext(this.Ctx), volume, errchan)
+	go controller.Brain.ExtendVolume(c.GetContext(this.Ctx), id, extendRequestBody.Extend.NewSize, errchan)
 	if err := <-errchan; err != nil {
 		reason := fmt.Sprintf("Extend volume failed: %s", err.Error())
 		this.Ctx.Output.SetStatus(model.ErrorBadRequest)
@@ -274,8 +277,9 @@
 		return
 	}
 
-	// Call global controller variable to handle delete volume request.
-	err = controller.Brain.AsynDeleteVolume(c.GetContext(this.Ctx), volume)
+	// NOTE:It will update the the status of the volume waiting for deletion in
+	// the database to "deleting" and return the result immediately.
+	err = controller.Brain.DeleteVolumeDBEntry(c.GetContext(this.Ctx), volume)
 	if err != nil {
 		reason := fmt.Sprintf("Delete volume failed: %v", err.Error())
 		this.Ctx.Output.SetStatus(model.ErrorBadRequest)
@@ -284,7 +288,9 @@
 		return
 	}
 
-	// Call global controller variable to handle delete volume request asynchronously.
+	// NOTE:The real volume deletion process.
+	// Volume deletion request is sent to the Dock. Dock will delete volume from driver
+	// and database or update volume status to "errorDeleting" if deletion from driver faild.
 	var errchan = make(chan error, 1)
 	go controller.Brain.DeleteVolume(c.GetContext(this.Ctx), volume, errchan)
 
@@ -320,8 +326,10 @@
 		return
 	}
 
-	// Call global controller variable to handle create volume attachment request.
-	result, err := controller.Brain.AsynCreateVolumeAttachment(c.GetContext(this.Ctx), &attachment)
+	// NOTE:It will create a volume attachment entry into the database and initialize its status
+	// as "creating". It will not wait for the real volume attachment creation to complete
+	// and will return result immediately.
+	result, err := controller.Brain.CreateVolumeAttachmentDBEntry(c.GetContext(this.Ctx), &attachment)
 	if err != nil {
 		reason := fmt.Sprintf("Create volume attachment failed: %s", err.Error())
 		this.Ctx.Output.SetStatus(model.ErrorBadRequest)
@@ -330,7 +338,9 @@
 		return
 	}
 
-	// Call global controller variable to hand create volume attachment request asynchronously.
+	// NOTE:The real volume attachment creation process.
+	// Volume attachment creation request is sent to the Dock. Dock will update volume attachment status to "available"
+	// after volume attachment creation is completed.
 	errchan := make(chan error, 1)
 	go controller.Brain.CreateVolumeAttachment(c.GetContext(this.Ctx), result, errchan)
 	if err := <-errchan; err != nil {
@@ -480,7 +490,9 @@
 		return
 	}
 
-	// Call global controller variable to handle delete volume attachment request asynchronously.
+	// NOTE:The real volume attachment deletion process.
+	// Volume attachment deletion request is sent to the Dock. Dock will delete volume attachment from database
+	// or update its status to "errorDeleting" if volume connection termination failed.
 	var errchan = make(chan error, 1)
 	go controller.Brain.DeleteVolumeAttachment(c.GetContext(this.Ctx), attachment, errchan)
 
@@ -492,6 +504,8 @@
 		return
 	}
 
+	// NOTE:It will not wait for the real volume attachment deletion to complete
+	// and will return ok immediately.
 	this.Ctx.Output.SetStatus(StatusAccepted)
 	return
 }
@@ -516,8 +530,10 @@
 		return
 	}
 
-	// Call global controller variable to handle create volume snapshot request.
-	result, err := controller.Brain.AsynCreateVolumeSnapshot(c.GetContext(this.Ctx), &snapshot)
+	// NOTE:It will create a volume snapshot entry into the database and initialize its status
+	// as "creating". It will not wait for the real volume snapshot creation to complete
+	// and will return result immediately.
+	result, err := controller.Brain.CreateVolumeSnapshotDBEntry(c.GetContext(this.Ctx), &snapshot)
 	if err != nil {
 		reason := fmt.Sprintf("Create volume snapshot failed: %s", err.Error())
 		this.Ctx.Output.SetStatus(model.ErrorBadRequest)
@@ -525,9 +541,10 @@
 		log.Error(reason)
 		return
 	}
-	log.Info("snap的信息是", &snapshot)
-	log.Info("snap的结果是", result)
-	// Call global controller variable to handle create volume snapshot request asynchronously.
+
+	// NOTE:The real volume snapshot creation process.
+	// Volume snapshot creation request is sent to the Dock. Dock will update volume snapshot status to "available"
+	// after volume snapshot creation complete.
 	var errchan = make(chan error, 1)
 	go controller.Brain.CreateVolumeSnapshot(c.GetContext(this.Ctx), &snapshot, errchan)
 	if err := <-errchan; err != nil {
@@ -678,8 +695,9 @@
 		return
 	}
 
-	// Call global controller variable to handle delete volume snapshot request.
-	err = controller.Brain.AsynDeleteVolumeSnapshot(c.GetContext(this.Ctx), snapshot)
+	// NOTE:It will update the the status of the volume snapshot waiting for deletion in
+	// the database to "deleting" and return the result immediately.
+	err = controller.Brain.DeleteVolumeSnapshotDBEntry(c.GetContext(this.Ctx), snapshot)
 	if err != nil {
 		reason := fmt.Sprintf("Delete volume snapshot failed: %v", err.Error())
 		this.Ctx.Output.SetStatus(model.ErrorBadRequest)
@@ -688,7 +706,9 @@
 		return
 	}
 
-	// Call global controller variable to handle delete volume snapshot request asynchronously.
+	// NOTE:The real volume snapshot deletion process.
+	// Volume snapshot deletion request is sent to the Dock. Dock will delete volume snapshot from driver and
+	// database or update its status to "errorDeleting" if volume snapshot deletion from driver failed.
 	var errchan = make(chan error, 1)
 	go controller.Brain.DeleteVolumeSnapshot(c.GetContext(this.Ctx), snapshot, errchan)
 	if err := <-errchan; err != nil {
