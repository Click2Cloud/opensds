// Copyright (c) 2017 OpenSDS Authors.
//
//    Licensed under the Apache License, Version 2.0 (the "License"); you may
//    not use this file except in compliance with the License. You may obtain
//    a copy of the License at
//
//         http://www.apache.org/licenses/LICENSE-2.0
//
//    Unless required by applicable law or agreed to in writing, software
//    distributed under the License is distributed on an "AS IS" BASIS, WITHOUT
//    WARRANTIES OR CONDITIONS OF ANY KIND, either express or implied. See the
//    License for the specific language governing permissions and limitations
//    under the License.

package config

type Default struct{}

type OsdsLet struct {
	ApiEndpoint string `conf:"api_endpoint,localhost:50040"`
	Graceful    bool   `conf:"graceful,true"`
	SocketOrder string `conf:"socket_order"`
}

type OsdsDock struct {
<<<<<<< HEAD
	ApiEndpoint    string   `conf:"api_endpoint,localhost:50050"`
	EnableBackends []string `conf:"enabled_backends,ceph"`
	CinderConfig   string   `conf:"cinder_config,/etc/opensds/driver/cinder.yaml"`
	CephConfig     string   `conf:"ceph_config,/etc/opensds/driver/ceph.yaml"`
	LVMConfig      string   `conf:"lvm_config,/etc/opensds/driver/lvm.yaml"`
	CSIConfig      string   `conf:"csi_config,/etc/opensds/driver/csi.yaml"`
=======
	ApiEndpoint     string   `conf:"api_endpoint,localhost:50050"`
	EnabledBackends []string `conf:"enabled_backends,ceph"`
	Backends
>>>>>>> 627cb423
}

type Database struct {
	Credential string `conf:"credential,username:password@tcp(ip:port)/dbname"`
	Driver     string `conf:"driver,etcd"`
	Endpoint   string `conf:"endpoint,localhost:2379,localhost:2380"`
}

type BackendProperties struct {
	Name        string `conf:"name"`
	Description string `conf:"description"`
	DriverName  string `conf:"driver_name"`
	ConfigPath  string `conf:"config_path"`
}

<<<<<<< HEAD
type Ceph BackendProperties
type Cinder BackendProperties
type Sample BackendProperties
type LVM BackendProperties
type CSI BackendProperties
=======
type Backends struct {
	Ceph   BackendProperties `conf:"ceph"`
	Cinder BackendProperties `conf:"cinder"`
	Sample BackendProperties `conf:"sample"`
	LVM    BackendProperties `conf:"lvm"`
}
>>>>>>> 627cb423

type Config struct {
	Default  `conf:"default"`
	OsdsLet  `conf:"osdslet"`
	OsdsDock `conf:"osdsdock"`
	Database `conf:"database"`
<<<<<<< HEAD
	Ceph     `conf:"ceph"`
	Cinder   `conf:"cinder"`
	Sample   `conf:"sample"`
	LVM      `conf:"lvm"`
	CSI      `conf:"csi"`

	Flag FlagSet
=======
	Flag     FlagSet
>>>>>>> 627cb423
}
<|MERGE_RESOLUTION|>--- conflicted
+++ resolved
@@ -23,18 +23,9 @@
 }
 
 type OsdsDock struct {
-<<<<<<< HEAD
-	ApiEndpoint    string   `conf:"api_endpoint,localhost:50050"`
-	EnableBackends []string `conf:"enabled_backends,ceph"`
-	CinderConfig   string   `conf:"cinder_config,/etc/opensds/driver/cinder.yaml"`
-	CephConfig     string   `conf:"ceph_config,/etc/opensds/driver/ceph.yaml"`
-	LVMConfig      string   `conf:"lvm_config,/etc/opensds/driver/lvm.yaml"`
-	CSIConfig      string   `conf:"csi_config,/etc/opensds/driver/csi.yaml"`
-=======
 	ApiEndpoint     string   `conf:"api_endpoint,localhost:50050"`
 	EnabledBackends []string `conf:"enabled_backends,ceph"`
 	Backends
->>>>>>> 627cb423
 }
 
 type Database struct {
@@ -50,35 +41,19 @@
 	ConfigPath  string `conf:"config_path"`
 }
 
-<<<<<<< HEAD
-type Ceph BackendProperties
-type Cinder BackendProperties
-type Sample BackendProperties
-type LVM BackendProperties
-type CSI BackendProperties
-=======
 type Backends struct {
 	Ceph   BackendProperties `conf:"ceph"`
 	Cinder BackendProperties `conf:"cinder"`
 	Sample BackendProperties `conf:"sample"`
 	LVM    BackendProperties `conf:"lvm"`
+	CSI    BackendProperties `conf:"csi"`
 }
->>>>>>> 627cb423
 
 type Config struct {
 	Default  `conf:"default"`
 	OsdsLet  `conf:"osdslet"`
 	OsdsDock `conf:"osdsdock"`
 	Database `conf:"database"`
-<<<<<<< HEAD
-	Ceph     `conf:"ceph"`
-	Cinder   `conf:"cinder"`
-	Sample   `conf:"sample"`
-	LVM      `conf:"lvm"`
-	CSI      `conf:"csi"`
 
 	Flag FlagSet
-=======
-	Flag     FlagSet
->>>>>>> 627cb423
-}
+}