// Copyright 2017 The OpenSDS Authors.
//
// Licensed under the Apache License, Version 2.0 (the "License");
// you may not use this file except in compliance with the License.
// You may obtain a copy of the License at
//
//     http://www.apache.org/licenses/LICENSE-2.0
//
// Unless required by applicable law or agreed to in writing, software
// distributed under the License is distributed on an "AS IS" BASIS,
// WITHOUT WARRANTIES OR CONDITIONS OF ANY KIND, either express or implied.
// See the License for the specific language governing permissions and
// limitations under the License.

package config

type Default struct{}

type OsdsLet struct {
	ApiEndpoint string `conf:"api_endpoint,localhost:50040"`
	Graceful    bool   `conf:"graceful,true"`
	SocketOrder string `conf:"socket_order"`
}

type OsdsDock struct {
	ApiEndpoint     string   `conf:"api_endpoint,localhost:50050"`
	EnabledBackends []string `conf:"enabled_backends,ceph"`
	Backends
}

type Database struct {
	Credential string `conf:"credential,username:password@tcp(ip:port)/dbname"`
	Driver     string `conf:"driver,etcd"`
	Endpoint   string `conf:"endpoint,localhost:2379,localhost:2380"`
}

type BackendProperties struct {
	Name        string `conf:"name"`
	Description string `conf:"description"`
	DriverName  string `conf:"driver_name"`
	ConfigPath  string `conf:"config_path"`
}

type Backends struct {
	Ceph   BackendProperties `conf:"ceph"`
	Cinder BackendProperties `conf:"cinder"`
	Sample BackendProperties `conf:"sample"`
	LVM    BackendProperties `conf:"lvm"`
	CSI    BackendProperties `conf:"csi"`
}

type Config struct {
	Default  `conf:"default"`
	OsdsLet  `conf:"osdslet"`
	OsdsDock `conf:"osdsdock"`
	Database `conf:"database"`
<<<<<<< HEAD

	Flag FlagSet
=======
	Flag     FlagSet
>>>>>>> 73b1320d
}<|MERGE_RESOLUTION|>--- conflicted
+++ resolved
@@ -54,10 +54,5 @@
 	OsdsLet  `conf:"osdslet"`
 	OsdsDock `conf:"osdsdock"`
 	Database `conf:"database"`
-<<<<<<< HEAD
-
-	Flag FlagSet
-=======
 	Flag     FlagSet
->>>>>>> 73b1320d
 }