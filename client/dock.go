--- conflicted
+++ resolved
@@ -41,11 +41,7 @@
 		d.Endpoint,
 		urls.GenerateDockURL(urls.Client, d.TenantId, dckID)}, "/")
 
-<<<<<<< HEAD
-	if err := d.Recv(url, "GET", "", &res); err != nil {
-=======
 	if err := d.Recv(url, "GET", nil, &res); err != nil {
->>>>>>> 2a1b8013
 		return nil, err
 	}
 
